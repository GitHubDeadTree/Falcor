/***************************************************************************
# Copyright (c) 2018, NVIDIA CORPORATION. All rights reserved.
#
# Redistribution and use in source and binary forms, with or without
# modification, are permitted provided that the following conditions
# are met:
#  * Redistributions of source code must retain the above copyright
#    notice, this list of conditions and the following disclaimer.
#  * Redistributions in binary form must reproduce the above copyright
#    notice, this list of conditions and the following disclaimer in the
#    documentation and/or other materials provided with the distribution.
#  * Neither the name of NVIDIA CORPORATION nor the names of its
#    contributors may be used to endorse or promote products derived
#    from this software without specific prior written permission.
#
# THIS SOFTWARE IS PROVIDED BY THE COPYRIGHT HOLDERS ``AS IS'' AND ANY
# EXPRESS OR IMPLIED WARRANTIES, INCLUDING, BUT NOT LIMITED TO, THE
# IMPLIED WARRANTIES OF MERCHANTABILITY AND FITNESS FOR A PARTICULAR
# PURPOSE ARE DISCLAIMED.  IN NO EVENT SHALL THE COPYRIGHT OWNER OR
# CONTRIBUTORS BE LIABLE FOR ANY DIRECT, INDIRECT, INCIDENTAL, SPECIAL,
# EXEMPLARY, OR CONSEQUENTIAL DAMAGES (INCLUDING, BUT NOT LIMITED TO,
# PROCUREMENT OF SUBSTITUTE GOODS OR SERVICES; LOSS OF USE, DATA, OR
# PROFITS; OR BUSINESS INTERRUPTION) HOWEVER CAUSED AND ON ANY THEORY
# OF LIABILITY, WHETHER IN CONTRACT, STRICT LIABILITY, OR TORT
# (INCLUDING NEGLIGENCE OR OTHERWISE) ARISING IN ANY WAY OUT OF THE USE
# OF THIS SOFTWARE, EVEN IF ADVISED OF THE POSSIBILITY OF SUCH DAMAGE.
***************************************************************************/
#include <fstream>
#include "RenderGraphEditor.h"
#include "Utils/RenderGraphLoader.h"
#include "ArgList.h"

RenderGraphEditor::RenderGraphEditor()
    : mCurrentGraphIndex(0)
{
    mNextGraphString.resize(255, 0);
    mCurrentGraphOutput = "";
    mGraphOutputEditString = mCurrentGraphOutput;
    mGraphOutputEditString.resize(255, 0);
}

// some of this will need to be moved to render graph ui
void RenderGraphEditor::onGuiRender(SampleCallbacks* pSample, Gui* pGui)
{
    uint32_t screenHeight = pSample->getWindow()->getClientAreaHeight();
    uint32_t screenWidth = pSample->getWindow()->getClientAreaWidth();

    if (pGui->beginMainMenuBar())
    {
        if (pGui->beginDropDownMenu("File"))
        {
            if (!mShowCreateGraphWindow && pGui->addMenuItem("Create New Graph"))
            {
                mShowCreateGraphWindow = true;
            }

            if (pGui->addMenuItem("Load Graph"))
            {
                std::string renderGraphFilePath;
                if (openFileDialog("", renderGraphFilePath))
                {
                    std::string renderGraphFileName = getFilenameFromPath(renderGraphFilePath);
                    createRenderGraph(renderGraphFileName, renderGraphFilePath);
                }
            }

            if (pGui->addMenuItem("Save Graph"))
            {
                std::string renderGraphFileName;
                if (saveFileDialog("", renderGraphFileName))
                {
                    serializeRenderGraph(renderGraphFileName);
                }
            }

            if (pGui->addMenuItem("RunScript"))
            {
                std::string renderGraphFileName;
                if (openFileDialog("", renderGraphFileName))
                {
                    deserializeRenderGraph(renderGraphFileName);
                }
            }

            pGui->endDropDownMenu();
        }

        pGui->endMainMenuBar();
    }

    // sub window for listing available window passes
    pGui->pushWindow("Render Passes", screenWidth * 2 / 3, screenHeight / 4, screenWidth / 3, screenHeight * 3 / 4 + 16);

    size_t numRenderPasses = RenderPassLibrary::getRenderPassCount();
    pGui->beginColumns(5);
    for (size_t i = 0; i < numRenderPasses; ++i)
    {
        std::string renderPassClassName = RenderPassLibrary::getRenderPassClassName(i);
        std::string command = std::string("AddRenderPass ") + renderPassClassName + " " + renderPassClassName;
<<<<<<< HEAD
        pGui->addRect((std::string("RenderPass##") + std::to_string(i)).c_str(), { 128.0f, 64.0f }, Gui::pickUniqueColor(renderPassClassName), false);
=======
        pGui->addRect((std::string("RenderPass##") + std::to_string(i)).c_str(), { 128.0f, 64.0f }, RenderGraphUI::pickNodeColor(renderPassClassName), false);
>>>>>>> 31a73bdc
        pGui->dragDropSource(renderPassClassName.c_str(), "RenderPassScript", command);
        pGui->addText(RenderPassLibrary::getRenderPassClassName(i).c_str());
        pGui->addTooltip(RenderPassLibrary::getRenderPassDesc(i).c_str(), true);
        pGui->nextColumn();
    }

    pGui->popWindow();

    // push a sub GUI window for the node editor
    pGui->pushWindow("Graph Editor", screenWidth, screenHeight * 3 / 4, 0, 16, false);
    mRenderGraphUIs[mCurrentGraphIndex].renderUI(pGui);
    pGui->popWindow();

    pGui->pushWindow("Graph Editor Settings", screenWidth / 3, screenHeight / 4 - 16, 0, screenHeight * 3 / 4 + 16);

    uint32_t selection = static_cast<uint32_t>(mCurrentGraphIndex);
    if (mOpenGraphNames.size() && pGui->addDropdown("Open Graph", mOpenGraphNames, selection))
    {
        // Display graph
        mCurrentGraphIndex = selection;
        mRenderGraphUIs[mCurrentGraphIndex].reset();
    }

    if (mFilePath.size())
    {
        mRenderGraphUIs[mCurrentGraphIndex].writeUpdateScriptToFile(mFilePath, pSample->getLastFrameTime());
    }
    
    // validate the graph and output the current status to the console
    if (pGui->addButton("Validate Graph"))
    {
        // TODO 
        // mpGraphs[]
    }

    // Load scene for graph
    if (pGui->addButton("LoadScene"))
    {
        std::string filename;
        if (openFileDialog(Scene::kFileFormatString, filename))
        {
            RenderGraphLoader::ExecuteStatement(std::string("SetScene ") + filename, *mpGraphs[mCurrentGraphIndex]);
        }
    }

    // update the display if the render graph loader has set a new output
    if (RenderGraphLoader::sGraphOutputString[0] != '0' && mCurrentGraphOutput != RenderGraphLoader::sGraphOutputString)
    {
        mCurrentGraphOutput = (mGraphOutputEditString = RenderGraphLoader::sGraphOutputString);
    }

    std::vector<std::string> graphOutputString{mGraphOutputEditString};
    if (pGui->addMultiTextBox("Add Output", {"GraphOutput"}, graphOutputString))
    {
        if (mCurrentGraphOutput != mGraphOutputEditString)
        {
            if (mCurrentGraphOutput.size())
            {
                mpGraphs[mCurrentGraphIndex]->unmarkGraphOutput(mCurrentGraphOutput);
            }

            mCurrentGraphOutput = graphOutputString[0];
            mRenderGraphUIs[mCurrentGraphIndex].addOutput(mCurrentGraphOutput);
            mpGraphs[mCurrentGraphIndex]->setOutput(mCurrentGraphOutput, pSample->getCurrentFbo()->getColorTexture(0));
        }
    }
    mGraphOutputEditString = graphOutputString[0];

    if (!mRenderGraphLiveEditor.isOpen() && pGui->addButton("Open Graph Viewer"))
    {
        mRenderGraphLiveEditor.openViewer(*mpGraphs[mCurrentGraphIndex]);
        mFilePath = mRenderGraphLiveEditor.getTempFilePath();
    }

    pGui->popWindow();

    // pop up window for naming a new render graph
    if (mShowCreateGraphWindow)
    {
        pGui->pushWindow("CreateNewGraph", 256, 128, screenWidth / 2 - 128, screenHeight / 2 - 64);

        pGui->addTextBox("Graph Name", mNextGraphString);

        if (pGui->addButton("Create Graph") && mNextGraphString[0])
        {
            createRenderGraph(mNextGraphString, "");
            mNextGraphString.clear();
            mNextGraphString.resize(255, '0');
            mShowCreateGraphWindow = false;
        }

        if (pGui->addButton("Cancel", true))
        {
            mNextGraphString.clear();
            mNextGraphString.resize(255, '0');
            mShowCreateGraphWindow = false;
        }

        pGui->popWindow();
    }
}

void RenderGraphEditor::loadScene(const std::string& filename, bool showProgressBar)
{
    ProgressBar::SharedPtr pBar;
    if (showProgressBar)
    {
        pBar = ProgressBar::create("Loading Scene", 100);
    }

    mpGraphs[mCurrentGraphIndex]->setScene(nullptr);
    Scene::SharedPtr pScene = Scene::loadFromFile(filename);

    if (!pScene) { logWarning("Failed to load scene for current render graph"); }

    mpGraphs[mCurrentGraphIndex]->setScene(pScene);
    mCamControl.attachCamera(pScene->getCamera(0));
}

void RenderGraphEditor::serializeRenderGraph(const std::string& fileName)
{
    RenderGraphLoader::SaveRenderGraphAsScript(fileName, *mpGraphs[mCurrentGraphIndex]);
}

void RenderGraphEditor::deserializeRenderGraph(const std::string& fileName)
{
    RenderGraphLoader::LoadAndRunScript(fileName, *mpGraphs[mCurrentGraphIndex]);
    RenderGraphUI::sRebuildDisplayData = true;
}

void RenderGraphEditor::createRenderGraph(const std::string& renderGraphName, const std::string& renderGraphNameFileName)
{
    Gui::DropdownValue nextGraphID;
    nextGraphID.value = static_cast<int32_t>(mOpenGraphNames.size());
    nextGraphID.label = renderGraphName;
    mOpenGraphNames.push_back(nextGraphID);
    
    RenderGraph::SharedPtr newGraph;

    // test that this graph shows up in the editor correctly
    newGraph = RenderGraph::create();

    mCurrentGraphIndex = mpGraphs.size();
    mpGraphs.push_back(newGraph);

    RenderGraphUI graphUI(*newGraph);
    mRenderGraphUIs.emplace_back(std::move(graphUI));

    if (renderGraphNameFileName.size())
    {
        RenderGraphLoader::LoadAndRunScript(renderGraphNameFileName, *newGraph);
    }

    // update the display if the render graph loader has set a new output
    if (RenderGraphLoader::sGraphOutputString[0] != '0')
    {
        mCurrentGraphOutput = (mGraphOutputEditString = RenderGraphLoader::sGraphOutputString);
    }

    RenderGraphUI::sRebuildDisplayData = true;
}

void RenderGraphEditor::createAndAddConnection(const std::string& srcRenderPass, const std::string& dstRenderPass, const std::string& srcField, const std::string& dstField)
{
    // add information for GUI to avoid costly drawing in renderUI function for graph
    if (mpGraphs[mCurrentGraphIndex]->addEdge(srcRenderPass + std::string(".") + srcField, dstRenderPass + std::string(".") + dstField) == RenderGraph::kInvalidIndex)
    {
        logWarning(std::string("Failed to create edge between nodes: ").append(srcRenderPass)
            .append(" and ").append(dstRenderPass).append( " connecting fields ").append(srcField).append(" to ").append(dstField).append(".\n"));
    }
}

void RenderGraphEditor::createAndAddRenderPass(const std::string& renderPassType, const std::string& renderPassName)
{
    mpGraphs[mCurrentGraphIndex]->addRenderPass(RenderPassLibrary::createRenderPass(renderPassType.c_str()), renderPassName);
}

void RenderGraphEditor::onLoad(SampleCallbacks* pSample, const RenderContext::SharedPtr& pRenderContext)
{
<<<<<<< HEAD
#ifdef _WIN32
    // if editor opened from running render graph, get memory view for live update
    std::string commandLine(GetCommandLineA());
    size_t firstSpace = commandLine.find_first_of(' ') + 1;
    mFilePath = (commandLine.substr(firstSpace, commandLine.size() - firstSpace));
#endif
=======
    std::vector<ArgList::Arg> commandArgs = pSample->getArgList().getValues("tempFile");
    mpLastSample = pSample;

    if (commandArgs.size())
    {
        mFilePath = commandArgs.front().asString();
    }
>>>>>>> 31a73bdc

    pSample->toggleText(false);
    pSample->toggleGlobalUI(false);
    
    if (mFilePath.size())
    {
        // TODO -- what do we actually want to name this graph?
        createRenderGraph("Test", mFilePath);
    }
    else
    {
        createRenderGraph("DefaultRenderGraph", "");
    }

    mpGraphs[mCurrentGraphIndex]->onResizeSwapChain(pSample->getCurrentFbo().get());
}

void RenderGraphEditor::onFrameRender(SampleCallbacks* pSample, const RenderContext::SharedPtr& pRenderContext, const Fbo::SharedPtr& pTargetFbo)
{
    const glm::vec4 clearColor(1, 1, 1 , 1);
    pRenderContext->clearFbo(pTargetFbo.get(), clearColor, 1.0f, 0, FboAttachmentType::All);
    pSample->getRenderContext()->getGraphicsState()->setFbo(pTargetFbo);
}

bool RenderGraphEditor::onKeyEvent(SampleCallbacks* pSample, const KeyboardEvent& keyEvent)
{
    return mCamControl.onKeyEvent(keyEvent);
}

bool RenderGraphEditor::onMouseEvent(SampleCallbacks* pSample, const MouseEvent& mouseEvent)
{
    return mCamControl.onMouseEvent(mouseEvent);
}

void RenderGraphEditor::onResizeSwapChain(SampleCallbacks* pSample, uint32_t width, uint32_t height)
{
    mpGraphs[mCurrentGraphIndex]->onResizeSwapChain(pSample->getCurrentFbo().get());
}

#ifdef _WIN32
int WINAPI WinMain(_In_ HINSTANCE hInstance, _In_opt_ HINSTANCE hPrevInstance, _In_ LPSTR lpCmdLine, _In_ int nShowCmd)
#else
int main(int argc, char** argv)
#endif
{
    RenderGraphEditor::UniquePtr pEditor = std::make_unique<RenderGraphEditor>();
    SampleConfig config;
    config.windowDesc.title = "Render Graph Editor";
    config.windowDesc.resizableWindow = true;
    Sample::run(config, pEditor);
    return 0;
}<|MERGE_RESOLUTION|>--- conflicted
+++ resolved
@@ -97,11 +97,7 @@
     {
         std::string renderPassClassName = RenderPassLibrary::getRenderPassClassName(i);
         std::string command = std::string("AddRenderPass ") + renderPassClassName + " " + renderPassClassName;
-<<<<<<< HEAD
-        pGui->addRect((std::string("RenderPass##") + std::to_string(i)).c_str(), { 128.0f, 64.0f }, Gui::pickUniqueColor(renderPassClassName), false);
-=======
-        pGui->addRect((std::string("RenderPass##") + std::to_string(i)).c_str(), { 128.0f, 64.0f }, RenderGraphUI::pickNodeColor(renderPassClassName), false);
->>>>>>> 31a73bdc
+        pGui->addRect((std::string("RenderPass##") + std::to_string(i)).c_str(), { 128.0f, 64.0f }, pGui->pickUniqueColor(renderPassClassName), false);
         pGui->dragDropSource(renderPassClassName.c_str(), "RenderPassScript", command);
         pGui->addText(RenderPassLibrary::getRenderPassClassName(i).c_str());
         pGui->addTooltip(RenderPassLibrary::getRenderPassDesc(i).c_str(), true);
@@ -138,13 +134,14 @@
     }
 
     // Load scene for graph
-    if (pGui->addButton("LoadScene"))
+    if (pGui->addButton("SetScene"))
     {
         std::string filename;
         if (openFileDialog(Scene::kFileFormatString, filename))
         {
             RenderGraphLoader::ExecuteStatement(std::string("SetScene ") + filename, *mpGraphs[mCurrentGraphIndex]);
         }
+        mCanPreview = true;
     }
 
     // update the display if the render graph loader has set a new output
@@ -170,7 +167,7 @@
     }
     mGraphOutputEditString = graphOutputString[0];
 
-    if (!mRenderGraphLiveEditor.isOpen() && pGui->addButton("Open Graph Viewer"))
+    if (mCanPreview && !mRenderGraphLiveEditor.isOpen() && pGui->addButton("Open Graph Viewer"))
     {
         mRenderGraphLiveEditor.openViewer(*mpGraphs[mCurrentGraphIndex]);
         mFilePath = mRenderGraphLiveEditor.getTempFilePath();
@@ -281,22 +278,12 @@
 
 void RenderGraphEditor::onLoad(SampleCallbacks* pSample, const RenderContext::SharedPtr& pRenderContext)
 {
-<<<<<<< HEAD
-#ifdef _WIN32
-    // if editor opened from running render graph, get memory view for live update
-    std::string commandLine(GetCommandLineA());
-    size_t firstSpace = commandLine.find_first_of(' ') + 1;
-    mFilePath = (commandLine.substr(firstSpace, commandLine.size() - firstSpace));
-#endif
-=======
     std::vector<ArgList::Arg> commandArgs = pSample->getArgList().getValues("tempFile");
-    mpLastSample = pSample;
-
+    
     if (commandArgs.size())
     {
         mFilePath = commandArgs.front().asString();
     }
->>>>>>> 31a73bdc
 
     pSample->toggleText(false);
     pSample->toggleGlobalUI(false);
