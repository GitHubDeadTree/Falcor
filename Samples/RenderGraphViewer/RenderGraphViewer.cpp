/***************************************************************************
# Copyright (c) 2018, NVIDIA CORPORATION. All rights reserved.
#
# Redistribution and use in source and binary forms, with or without
# modification, are permitted provided that the following conditions
# are met:
#  * Redistributions of source code must retain the above copyright
#    notice, this list of conditions and the following disclaimer.
#  * Redistributions in binary form must reproduce the above copyright
#    notice, this list of conditions and the following disclaimer in the
#    documentation and/or other materials provided with the distribution.
#  * Neither the name of NVIDIA CORPORATION nor the names of its
#    contributors may be used to endorse or promote products derived
#    from this software without specific prior written permission.
#
# THIS SOFTWARE IS PROVIDED BY THE COPYRIGHT HOLDERS ``AS IS'' AND ANY
# EXPRESS OR IMPLIED WARRANTIES, INCLUDING, BUT NOT LIMITED TO, THE
# IMPLIED WARRANTIES OF MERCHANTABILITY AND FITNESS FOR A PARTICULAR
# PURPOSE ARE DISCLAIMED.  IN NO EVENT SHALL THE COPYRIGHT OWNER OR
# CONTRIBUTORS BE LIABLE FOR ANY DIRECT, INDIRECT, INCIDENTAL, SPECIAL,
# EXEMPLARY, OR CONSEQUENTIAL DAMAGES (INCLUDING, BUT NOT LIMITED TO,
# PROCUREMENT OF SUBSTITUTE GOODS OR SERVICES; LOSS OF USE, DATA, OR
# PROFITS; OR BUSINESS INTERRUPTION) HOWEVER CAUSED AND ON ANY THEORY
# OF LIABILITY, WHETHER IN CONTRACT, STRICT LIABILITY, OR TORT
# (INCLUDING NEGLIGENCE OR OTHERWISE) ARISING IN ANY WAY OUT OF THE USE
# OF THIS SOFTWARE, EVEN IF ADVISED OF THE POSSIBILITY OF SUCH DAMAGE.
***************************************************************************/
#include "RenderGraphViewer.h"

const std::string gkDefaultScene = "Arcade/Arcade.fscene";
const char* kEditorExecutableName = "RenderGraphEditor";
const char* kSaveFileFilter = "PNG(.png)\0*.png;\0BMP(.bmp)\0*.bmp;\
   \0JPG(.jpg)\0*.jpg;\0HDR(.hdr)\0*.hdr;\0TGA(.tga)\0*.tga;\0";

RenderGraphViewer::~RenderGraphViewer()
{
    closeSharedFile(mTempFilePath);

    if (mEditorProcess)
    {
        terminateProcess(mEditorProcess);
        mEditorProcess = 0;
    }
}

void RenderGraphViewer::resetGraphOutputs()
{
    // reset outputs to original state
    PerGraphInfo& graphInfo = mpRenderGraphs[mFocusedRenderGraphName];
    graphInfo.mCurrentOutputs = graphInfo.mpGraph->getAvailableOutputs();
    
    for (const auto& output : graphInfo.mCurrentOutputs)
    {
        auto outputIt = graphInfo.mOriginalOutputNames.find(output.first);
        if (output.second && outputIt == graphInfo.mOriginalOutputNames.end())
        {
            graphInfo.mpGraph->unmarkGraphOutput(output.first);
        }
        else if (!output.second && outputIt != graphInfo.mOriginalOutputNames.end())
        {
            graphInfo.mpGraph->markGraphOutput(output.first);
        }
    }
}

void RenderGraphViewer::onGuiRender(SampleCallbacks* pSample, Gui* pGui)
{
    PerGraphInfo& graphInfo = mpRenderGraphs[mFocusedRenderGraphName];
    RenderGraph::SharedPtr pGraph = graphInfo.mpGraph;

    if (pGui->addButton("Load Scene"))
    {
        std::string filename;
<<<<<<< HEAD
        if (openFileDialog(Scene::kFileFormatString, filename)) loadScene(filename, true, pSample);

        // TODO -- make this work ? pop up window?
        // if (pGui->addCheckBox("Depth Pass", graphInfo.mEnableDepthPrePass))
        // {
        //     createGraph(pSample);
        // }

    }

    if (pGui->addButton("Load Graph", true))
    {
        std::string filename;
        if (openFileDialog("", filename)) loadGraph(pSample, filename);
    }

    if (pGui->addDropdown("Focused Render Graph", mRenderGraphsList, mActiveGraphIndex))
    {
        mFocusedRenderGraphName  = std::string(mRenderGraphsList[mActiveGraphIndex].label);
    }

    if (!mEditorRunning && pGui->addButton("Open RenderGraph Editor"))
    {
        resetGraphOutputs();

        std::string renderGraphScript = RenderGraphLoader::saveRenderGraphAsScriptBuffer(*pGraph);
        if (!renderGraphScript.size())
        {
            logError("No graph data to display in editor.");
        }
        
        char* result = nullptr;
        mTempFilePath = std::tmpnam(result);
        std::ofstream updatesFileOut(mTempFilePath);
        assert(updatesFileOut.is_open());

        updatesFileOut.write(renderGraphScript.c_str(), renderGraphScript.size());
        updatesFileOut.close();

        openSharedFile(mTempFilePath, std::bind(&RenderGraphViewer::fileWriteCallback, this, std::placeholders::_1));

        // load application for the editor given it the name of the mapped file
        std::string commandLine = std::string("-tempFile ") + mTempFilePath;
        mEditorProcess = executeProcess(kEditorExecutableName, commandLine);

        assert(mEditorProcess);
        mEditorRunning = true;
        mEditingRenderGraphName = mFocusedRenderGraphName;

        pGraph->setOutput(graphInfo.mOutputString, pSample->getCurrentFbo()->getColorTexture(0));
=======
        if (openFileDialog("", filename)) loadScene(filename, true, pSample);
    }

    if (pGui->addButton("Load Graph"))
    {
        std::string filename;
        if (openFileDialog("*.graph", filename)) loadGraphFromFile(pSample, filename);
    }

    if (pGui->addCheckBox("Depth Pass", mEnableDepthPrePass))
    {
        createGraph(pSample);
>>>>>>> 1c6566b6
    }

//     if (!mEditorRunning && pGui->addButton("Edit RenderGraph"))
//     {
//         // reset outputs to original state
//         mpGraph->unmarkGraphOutput(mOutputString);
//         for (const std::string& output : mOriginalOutputs)
//         {
//             mpGraph->markGraphOutput(output);
//         }
// 
//         std::string renderGraphScript = RenderGraphLoader::saveRenderGraphAsScriptBuffer(*mpGraph);
//         if (!renderGraphScript.size())
//         {
//             logError("No graph data to display in editor.");
//         }
//         
//         char* result = nullptr;
//         mTempFilePath = std::tmpnam(result);
//         std::ofstream updatesFileOut(mTempFilePath);
//         assert(updatesFileOut.is_open());
// 
//         updatesFileOut.write(renderGraphScript.c_str(), renderGraphScript.size());
//         updatesFileOut.close();
// 
//         openSharedFile(mTempFilePath, std::bind(&RenderGraphViewer::fileWriteCallback, this, std::placeholders::_1));
// 
//         // load application for the editor given it the name of the mapped file
//         std::string commandLine = std::string("-tempFile ") + mTempFilePath;
//         mEditorProcess = executeProcess(kEditorExecutableName, commandLine);
// 
//         assert(mEditorProcess);
//         mEditorRunning = true;
// 
//         mpGraph->setOutput(mOutputString, pSample->getCurrentFbo()->getColorTexture(0));
//     }
    
    if (mEditorProcess && mEditorRunning)
    {
        if (!isProcessRunning(mEditorProcess))
        {
            terminateProcess(mEditorProcess);
            mEditorProcess = 0;
            mEditorRunning = false;
        }
    }

    // 
    if (pGraph)
    {
        bool displayGraphUI = pGui->beginGroup(mFocusedRenderGraphName.c_str());
        if (displayGraphUI)
        {
            pGui->addCheckBox("Show All Outputs", mShowAllOutputs);

            Gui::DropdownList renderGraphOutputs;
            if (mShowAllOutputs)
            {
                renderGraphOutputs = graphInfo.mOutputDropdown;
            }
            else
            {
                for (int32_t i = 0; i < static_cast<int32_t>(pGraph->getGraphOutputCount()); ++i)
                {
                    Gui::DropdownValue graphOutput;
                    graphOutput.label = pGraph->getGraphOutputName(i);
                    graphOutput.value = i;
                    renderGraphOutputs.push_back(graphOutput);
                }
            }

            // with switching between all outputs and only graph outputs
            if (graphInfo.mGraphOutputIndex > renderGraphOutputs.size())
            {
                graphInfo.mGraphOutputIndex = static_cast<uint32_t>(renderGraphOutputs.size()) - 1;
            }

            if (renderGraphOutputs.size() && pGui->addDropdown("Render Graph Output", renderGraphOutputs, graphInfo.mGraphOutputIndex))
            {
                pGraph->setOutput(graphInfo.mOutputString, nullptr);
                pGraph->unmarkGraphOutput(graphInfo.mOutputString);
                graphInfo.mOutputString = renderGraphOutputs[graphInfo.mGraphOutputIndex].label;
                pGraph->setOutput(graphInfo.mOutputString, pSample->getCurrentFbo()->getColorTexture(0));
            }

            if (renderGraphOutputs.size())
            {
                if (pGui->addButton("Open New Output Window"))
                {
                    size_t size = mDebugWindowInfos.size();
                    DebugWindowInfo debugWindowInfo;
                    debugWindowInfo.mGraphName = mFocusedRenderGraphName;
                    debugWindowInfo.mOutputName = renderGraphOutputs[0].label;
                    mDebugWindowInfos.insert(std::make_pair(std::string("Debug Window ") + std::to_string(size), debugWindowInfo));
                }
            }

            pGraph->renderUI(pGui, nullptr);
        }

        std::vector<std::string> windowsToRemove;
        for (auto& nameWindow : mDebugWindowInfos)
        {
            DebugWindowInfo& debugWindowInfo = nameWindow.second;
            RenderGraph::SharedPtr pPreviewGraph = mpRenderGraphs[debugWindowInfo.mGraphName].mpGraph;

            pGui->pushWindow((debugWindowInfo.mGraphName + " : " + nameWindow.first).c_str(), 330, 268);
        
            if (pGui->addDropdown("##Render Graph Outputs", mpRenderGraphs[debugWindowInfo.mGraphName].mOutputDropdown, debugWindowInfo.mNextOutputIndex))
            {
                debugWindowInfo.mOutputName = mpRenderGraphs[debugWindowInfo.mGraphName].mOutputDropdown[debugWindowInfo.mNextOutputIndex].label;
                debugWindowInfo.mRenderOutput = true;
            }

            if (pGui->addButton("Close"))
            {
                // mark to close after window updates
                windowsToRemove.push_back(nameWindow.first);
                debugWindowInfo.mRenderOutput = false;

                // unmark graph output checking the original graph state.
                if (graphInfo.mOriginalOutputNames.find(debugWindowInfo.mOutputName) == graphInfo.mOriginalOutputNames.end())
                {
                    pPreviewGraph->unmarkGraphOutput(debugWindowInfo.mOutputName);
                }
            }
            else
            {
                mActiveGraphNames.insert(debugWindowInfo.mGraphName);
            }

            if (debugWindowInfo.mRenderOutput)
            {
                // mark as graph output
                pPreviewGraph->markGraphOutput(debugWindowInfo.mOutputName);
                Texture::SharedPtr pPreviewTex = std::static_pointer_cast<Texture>(pPreviewGraph->getOutput(debugWindowInfo.mOutputName));

                if (pGui->addButton("Save to File", true))
                {
                    std::string filePath;

                    if (saveFileDialog(kSaveFileFilter, filePath))
                    {
                        size_t extensionPos = filePath.find_last_of('.', 0);
                        Bitmap::FileFormat fileFormat = Bitmap::FileFormat::PngFile;

                        if (extensionPos != std::string::npos)
                        {
                            std::string extensionString = filePath.substr(extensionPos, filePath.size() - extensionPos);

                            if (extensionString == "bmp")
                            {
                                fileFormat = Bitmap::FileFormat::BmpFile;
                            }
                            else if (extensionString == "hdr")
                            {
                                fileFormat = Bitmap::FileFormat::ExrFile;
                            }
                            else if (extensionString == "tga")
                            {
                                fileFormat = Bitmap::FileFormat::TgaFile;
                            }
                            else if (extensionString == "jpg" || extensionString == "jpeg")
                            {
                                fileFormat = Bitmap::FileFormat::JpegFile;
                            }
                        }

                        pPreviewTex->captureToFile(0, 0, filePath, fileFormat);
                    }
                }

                glm::vec2 imagePreviewSize = pGui->getCurrentWindowSize();
                float imageAspectRatio = static_cast<float>(pPreviewTex->getHeight()) / static_cast<float>(pPreviewTex->getWidth());
                // get size of window to scale image correctly
                imagePreviewSize.y = imagePreviewSize.x * imageAspectRatio;
                pGui->addImage(nameWindow.first.c_str(), pPreviewTex, imagePreviewSize);
            }

            pGui->popWindow();
        }

        for (const std::string& windowName : windowsToRemove)
        {
            mDebugWindowInfos.erase(windowName);
        }

        if (displayGraphUI) pGui->endGroup();
    }
}

RenderGraph::SharedPtr RenderGraphViewer::createGraph(SampleCallbacks* pSample)
{
    RenderGraph::SharedPtr pGraph = RenderGraph::create();

<<<<<<< HEAD
    auto pLightingPass = RenderPassLibrary::createRenderPass("SceneLightingPass");
    pGraph->addRenderPass(pLightingPass, "LightingPass");
    pGraph->addRenderPass(ToneMapping::createPass(), "ToneMapping");
    pGraph->addRenderPass(DepthPass::createPass(), "DepthPrePass");
    pGraph->addRenderPass(CascadedShadowMaps::createPass(), "ShadowPass");
    pGraph->addRenderPass(BlitPass::createPass(), "BlitPass");
    pGraph->addRenderPass(SSAO::createPass(), "SSAO");
    pGraph->addRenderPass(FXAA::createPass(), "FXAA");
=======
    mpGraph->addRenderPass(DepthPass::create(), "DepthPrePass");
    mpGraph->addRenderPass(CascadedShadowMaps::create(Dictionary()), "ShadowPass");
    mpGraph->addRenderPass(BlitPass::create(), "BlitPass");
    mpGraph->addRenderPass(ToneMapping::create(Dictionary()), "ToneMapping");
    mpGraph->addRenderPass(SSAO::create(Dictionary()), "SSAO");
    mpGraph->addRenderPass(FXAA::create(), "FXAA");
>>>>>>> 1c6566b6

    // Add the skybox
    Sampler::Desc samplerDesc;
    samplerDesc.setFilterMode(Sampler::Filter::Linear, Sampler::Filter::Linear, Sampler::Filter::Linear);
<<<<<<< HEAD
    pGraph->addRenderPass(SkyBox::createFromTexture(skyBox, true, Sampler::create(samplerDesc)), "SkyBox");
=======
    mpGraph->addRenderPass(SkyBox::create(Texture::SharedPtr(), Sampler::create(samplerDesc)), "SkyBox");
>>>>>>> 1c6566b6

    pGraph->addEdge("DepthPrePass.depth", "ShadowPass.depth");
    pGraph->addEdge("DepthPrePass.depth", "LightingPass.depth");
    pGraph->addEdge("DepthPrePass.depth", "SkyBox.depth");

    pGraph->addEdge("SkyBox.target", "LightingPass.color");
    pGraph->addEdge("ShadowPass.visibility", "LightingPass.visibilityBuffer");

    pGraph->addEdge("LightingPass.color", "ToneMapping.src");
    pGraph->addEdge("ToneMapping.dst", "SSAO.colorIn");
    pGraph->addEdge("LightingPass.normals", "SSAO.normals");
    pGraph->addEdge("LightingPass.depth", "SSAO.depth");
    
    pGraph->addEdge("SSAO.colorOut", "FXAA.src");
    pGraph->addEdge("FXAA.dst", "BlitPass.src");

    pGraph->setScene(mpScene);

    pGraph->markGraphOutput("BlitPass.dst");
    pGraph->onResizeSwapChain(pSample->getCurrentFbo().get());

    return pGraph;
}

void RenderGraphViewer::loadScene(const std::string& filename, bool showProgressBar, SampleCallbacks* pSample)
{
    ProgressBar::SharedPtr pBar;
    if (showProgressBar)
    {
        pBar = ProgressBar::create("Loading Scene", 100);
    }

    mpScene = Scene::loadFromFile(filename);
    mSceneFilename = filename;
    mCamControl.attachCamera(mpScene->getCamera(0));
    mpScene->getActiveCamera()->setAspectRatio((float)pSample->getCurrentFbo()->getWidth() / (float)pSample->getCurrentFbo()->getHeight());

    // set scene for all graphs
    for (auto& graphInfoPair : mpRenderGraphs)
    {
        RenderGraph::SharedPtr pGraph = graphInfoPair.second.mpGraph;
        if (pGraph) pGraph->setScene(mpScene);
    }
}

void RenderGraphViewer::loadGraphFromFile(SampleCallbacks* pSample, const std::string& filename)
{
<<<<<<< HEAD
    std::ifstream inputStream(fileName);
    PerGraphInfo& graphInfo = mpRenderGraphs[mEditingRenderGraphName];
    std::string script = std::string((std::istreambuf_iterator<char>(inputStream)), std::istreambuf_iterator<char>());
    RenderGraphLoader::runScript(script.data() + sizeof(size_t), *reinterpret_cast<const size_t*>(script.data()), *graphInfo.mpGraphCpy);
    // Build backlog of changes until we can apply it resulting in a valid graph
    graphInfo.mScriptBacklog.push_back(script);

    // check valid
    std::string log;
    if (graphInfo.mpGraphCpy->isValid(log))
    {
        mApplyGraphChanges = true;
    }
    else
    {
        // TODO - display log in console in viewer.
    }
}

void RenderGraphViewer::loadGraph(SampleCallbacks* pSample, const std::string& filePath)
{
    if (!filePath.size())
    {
        msgBox("No path to graph file provided");
        return;
    }

    RenderGraph::SharedPtr pGraph = RenderGraph::create();
    RenderGraph::SharedPtr pGraphCpy = RenderGraph::create();
    RenderGraphLoader::LoadAndRunScript(filePath, *pGraph);
    RenderGraphLoader::LoadAndRunScript(filePath, *pGraphCpy);

    // test if scene was set from graph script
    Scene::SharedPtr pScene = pGraph->getScene();
    if (!pScene)
    {
        if (!mpScene) loadScene(gkDefaultScene, false, pSample);
        pGraph->setScene(mpScene);
    }
    pGraphCpy->setScene(mpScene);
    insertNewGraph(pGraph, pGraphCpy);

    pGraph->onResizeSwapChain(pSample->getCurrentFbo().get());
    pGraphCpy->onResizeSwapChain(pSample->getCurrentFbo().get());
}

void RenderGraphViewer::createDefaultGraph(SampleCallbacks* pSample)
{
    loadScene(gkDefaultScene, false, pSample);
    RenderGraph::SharedPtr pGraph = createGraph(pSample);
    RenderGraph::SharedPtr pGraphCpy = createGraph(pSample);
    insertNewGraph(pGraph, pGraphCpy);
}

void RenderGraphViewer::insertNewGraph(const RenderGraph::SharedPtr& pGraph, const RenderGraph::SharedPtr& pGraphCpy)
{
    // TODO -- possibly duplicate graph with deep copy instead of requiring another graph
    // TODO -- should be able to get render graph name from script?
    size_t renderGraphIndex = mRenderGraphsList.size();
    mFocusedRenderGraphName = "RenderGraph " + std::to_string(renderGraphIndex);

    Gui::DropdownValue value;
    value.value = static_cast<uint32_t>(mRenderGraphsList.size());
    value.label = mFocusedRenderGraphName;
    mRenderGraphsList.push_back(value);

    PerGraphInfo& graphInfo = mpRenderGraphs[mFocusedRenderGraphName];
    for (int32_t i = 0; i < static_cast<int32_t>(pGraph->getGraphOutputCount()); ++i)
    {
        graphInfo.mOriginalOutputNames.insert(pGraph->getGraphOutputName(i));
    }

    graphInfo.mpGraph = pGraph;
    graphInfo.mCurrentOutputs = pGraph->getAvailableOutputs();
    graphInfo.mpGraphCpy = pGraphCpy;
}

void RenderGraphViewer::updateOutputDropdown(const std::string& passName)
{
    PerGraphInfo& graphInfo = mpRenderGraphs[passName];
    int32_t i = 0;

    graphInfo.mOutputDropdown.clear();

    for (const auto& outputPair : graphInfo.mCurrentOutputs)
    {
        Gui::DropdownValue graphOutput;
        graphOutput.label = outputPair.first;
        if (outputPair.first == graphInfo.mOutputString)
        {
            graphInfo.mGraphOutputIndex = i;
        }
        graphOutput.value = i++;
        graphInfo.mOutputDropdown.push_back(graphOutput);
=======
    const auto pGraph = RenderGraphImporter::import(filename);
    if(pGraph)
    {
        mpGraph = pGraph;
        mpGraph->setScene(mpScene);
        mpGraph->onResizeSwapChain(pSample->getCurrentFbo().get());
    }
    else
    {
        logError("Can't find a graph in " + filename);
>>>>>>> 1c6566b6
    }
}

void RenderGraphViewer::onLoad(SampleCallbacks* pSample, const RenderContext::SharedPtr& pRenderContext)
{
    // if editor opened from running render graph, get the name of the file to read
    std::vector<ArgList::Arg> commandArgs = pSample->getArgList().getValues("tempFile");
    std::string filePath;

<<<<<<< HEAD
=======
    loadScene(gkDefaultScene, false, pSample);

>>>>>>> 1c6566b6
    if (commandArgs.size())
    {
        filePath = commandArgs.front().asString();
        mEditorRunning = true;
<<<<<<< HEAD
        loadGraph(pSample, filePath);
        if (filePath.size()) openSharedFile(filePath, std::bind(&RenderGraphViewer::fileWriteCallback, this, std::placeholders::_1));
    }
    else
    {
        createDefaultGraph(pSample);
=======

        if (filePath.size())
        {
            loadGraphFromFile(pSample, filePath);
        }
        else
        {
            msgBox("No path to temporary file provided");
        }
    }
    else
    {
        createGraph(pSample);
>>>>>>> 1c6566b6
    }

    mpScene->getActiveCamera()->setAspectRatio((float)pSample->getCurrentFbo()->getWidth() / (float)pSample->getCurrentFbo()->getHeight());
    mCamControl.attachCamera(mpScene->getCamera(0));
}

void RenderGraphViewer::onFrameRender(SampleCallbacks* pSample, const RenderContext::SharedPtr& pRenderContext, const Fbo::SharedPtr& pTargetFbo)
{
    const glm::vec4 clearColor(0.38f, 0.52f, 0.10f, 1);
    pRenderContext->clearFbo(pTargetFbo.get(), clearColor, 1.0f, 0, FboAttachmentType::All);

    if (mApplyGraphChanges)
    {
        PerGraphInfo& applyGraphInfo = mpRenderGraphs[mEditingRenderGraphName];
        for (const std::string& script : applyGraphInfo.mScriptBacklog)
        {
            RenderGraphLoader::runScript(script.data() + sizeof(size_t), *reinterpret_cast<const size_t*>(script.data()), *applyGraphInfo.mpGraph);
        }
        applyGraphInfo.mScriptBacklog.clear();
        applyGraphInfo.mCurrentOutputs = applyGraphInfo.mpGraph->getAvailableOutputs();
        mApplyGraphChanges = true;
    }

    mActiveGraphNames.insert(mFocusedRenderGraphName);

    for (const std::string& graphName : mActiveGraphNames)
    {
        PerGraphInfo& graphInfo = mpRenderGraphs[graphName];
        RenderGraph::SharedPtr pGraph = graphInfo.mpGraph;
        updateOutputDropdown(graphName);

        if (pGraph)
        {
            pGraph->setOutput(graphInfo.mOutputString, pSample->getCurrentFbo()->getColorTexture(0));
            pGraph->getScene()->update(pSample->getCurrentTime(), &mCamControl);
            pGraph->execute(pRenderContext.get());
        }
    }

    mActiveGraphNames.clear();
}

bool RenderGraphViewer::onKeyEvent(SampleCallbacks* pSample, const KeyboardEvent& keyEvent)
{
    return mCamControl.onKeyEvent(keyEvent);
}

bool RenderGraphViewer::onMouseEvent(SampleCallbacks* pSample, const MouseEvent& mouseEvent)
{
    return mCamControl.onMouseEvent(mouseEvent);
}

void RenderGraphViewer::onResizeSwapChain(SampleCallbacks* pSample, uint32_t width, uint32_t height)
{
    // update swap chain data for all graphs
    for (auto& graphInfoPair : mpRenderGraphs)
    {
        RenderGraph::SharedPtr pGraph = graphInfoPair.second.mpGraph;
        RenderGraph::SharedPtr pGraphCpy = graphInfoPair.second.mpGraph;
        if (pGraph) pGraph->onResizeSwapChain(pSample->getCurrentFbo().get());
        if (pGraphCpy) pGraphCpy->onResizeSwapChain(pSample->getCurrentFbo().get());
    }
}

int WINAPI WinMain(_In_ HINSTANCE hInstance, _In_opt_ HINSTANCE hPrevInstance, _In_ LPSTR lpCmdLine, _In_ int nShowCmd)
{
    RenderGraphViewer::UniquePtr pRenderer = std::make_unique<RenderGraphViewer>();
    SampleConfig config;
    config.windowDesc.title = "Render Graph Viewer";
    config.windowDesc.resizableWindow = true;
    Sample::run(config, pRenderer);
    return 0;
}<|MERGE_RESOLUTION|>--- conflicted
+++ resolved
@@ -71,7 +71,6 @@
     if (pGui->addButton("Load Scene"))
     {
         std::string filename;
-<<<<<<< HEAD
         if (openFileDialog(Scene::kFileFormatString, filename)) loadScene(filename, true, pSample);
 
         // TODO -- make this work ? pop up window?
@@ -85,7 +84,7 @@
     if (pGui->addButton("Load Graph", true))
     {
         std::string filename;
-        if (openFileDialog("", filename)) loadGraph(pSample, filename);
+        if (openFileDialog("", filename)) loadGraphFromFile(pSample, filename);
     }
 
     if (pGui->addDropdown("Focused Render Graph", mRenderGraphsList, mActiveGraphIndex))
@@ -93,85 +92,38 @@
         mFocusedRenderGraphName  = std::string(mRenderGraphsList[mActiveGraphIndex].label);
     }
 
-    if (!mEditorRunning && pGui->addButton("Open RenderGraph Editor"))
-    {
-        resetGraphOutputs();
-
-        std::string renderGraphScript = RenderGraphLoader::saveRenderGraphAsScriptBuffer(*pGraph);
-        if (!renderGraphScript.size())
-        {
-            logError("No graph data to display in editor.");
-        }
-        
-        char* result = nullptr;
-        mTempFilePath = std::tmpnam(result);
-        std::ofstream updatesFileOut(mTempFilePath);
-        assert(updatesFileOut.is_open());
-
-        updatesFileOut.write(renderGraphScript.c_str(), renderGraphScript.size());
-        updatesFileOut.close();
-
-        openSharedFile(mTempFilePath, std::bind(&RenderGraphViewer::fileWriteCallback, this, std::placeholders::_1));
-
-        // load application for the editor given it the name of the mapped file
-        std::string commandLine = std::string("-tempFile ") + mTempFilePath;
-        mEditorProcess = executeProcess(kEditorExecutableName, commandLine);
-
-        assert(mEditorProcess);
-        mEditorRunning = true;
-        mEditingRenderGraphName = mFocusedRenderGraphName;
-
-        pGraph->setOutput(graphInfo.mOutputString, pSample->getCurrentFbo()->getColorTexture(0));
-=======
-        if (openFileDialog("", filename)) loadScene(filename, true, pSample);
-    }
-
-    if (pGui->addButton("Load Graph"))
-    {
-        std::string filename;
-        if (openFileDialog("*.graph", filename)) loadGraphFromFile(pSample, filename);
-    }
-
-    if (pGui->addCheckBox("Depth Pass", mEnableDepthPrePass))
-    {
-        createGraph(pSample);
->>>>>>> 1c6566b6
-    }
-
-//     if (!mEditorRunning && pGui->addButton("Edit RenderGraph"))
-//     {
-//         // reset outputs to original state
-//         mpGraph->unmarkGraphOutput(mOutputString);
-//         for (const std::string& output : mOriginalOutputs)
-//         {
-//             mpGraph->markGraphOutput(output);
-//         }
-// 
-//         std::string renderGraphScript = RenderGraphLoader::saveRenderGraphAsScriptBuffer(*mpGraph);
-//         if (!renderGraphScript.size())
-//         {
-//             logError("No graph data to display in editor.");
-//         }
-//         
-//         char* result = nullptr;
-//         mTempFilePath = std::tmpnam(result);
-//         std::ofstream updatesFileOut(mTempFilePath);
-//         assert(updatesFileOut.is_open());
-// 
-//         updatesFileOut.write(renderGraphScript.c_str(), renderGraphScript.size());
-//         updatesFileOut.close();
-// 
-//         openSharedFile(mTempFilePath, std::bind(&RenderGraphViewer::fileWriteCallback, this, std::placeholders::_1));
-// 
-//         // load application for the editor given it the name of the mapped file
-//         std::string commandLine = std::string("-tempFile ") + mTempFilePath;
-//         mEditorProcess = executeProcess(kEditorExecutableName, commandLine);
-// 
-//         assert(mEditorProcess);
-//         mEditorRunning = true;
-// 
-//         mpGraph->setOutput(mOutputString, pSample->getCurrentFbo()->getColorTexture(0));
-//     }
+    // TODO -- output current graph as script
+
+    // if (!mEditorRunning && pGui->addButton("Open RenderGraph Editor"))
+    // {
+    //     resetGraphOutputs();
+    // 
+    //     std::string renderGraphScript = RenderGraphLoader::saveRenderGraphAsScriptBuffer(*pGraph);
+    //     if (!renderGraphScript.size())
+    //     {
+    //         logError("No graph data to display in editor.");
+    //     }
+    //     
+    //     char* result = nullptr;
+    //     mTempFilePath = std::tmpnam(result);
+    //     std::ofstream updatesFileOut(mTempFilePath);
+    //     assert(updatesFileOut.is_open());
+    // 
+    //     updatesFileOut.write(renderGraphScript.c_str(), renderGraphScript.size());
+    //     updatesFileOut.close();
+    // 
+    //     openSharedFile(mTempFilePath, std::bind(&RenderGraphViewer::fileWriteCallback, this, std::placeholders::_1));
+    // 
+    //     // load application for the editor given it the name of the mapped file
+    //     std::string commandLine = std::string("-tempFile ") + mTempFilePath;
+    //     mEditorProcess = executeProcess(kEditorExecutableName, commandLine);
+    // 
+    //     assert(mEditorProcess);
+    //     mEditorRunning = true;
+    //     mEditingRenderGraphName = mFocusedRenderGraphName;
+    // 
+    //     pGraph->setOutput(graphInfo.mOutputString, pSample->getCurrentFbo()->getColorTexture(0));
+    // }
     
     if (mEditorProcess && mEditorRunning)
     {
@@ -330,33 +282,20 @@
 RenderGraph::SharedPtr RenderGraphViewer::createGraph(SampleCallbacks* pSample)
 {
     RenderGraph::SharedPtr pGraph = RenderGraph::create();
-
-<<<<<<< HEAD
     auto pLightingPass = RenderPassLibrary::createRenderPass("SceneLightingPass");
     pGraph->addRenderPass(pLightingPass, "LightingPass");
-    pGraph->addRenderPass(ToneMapping::createPass(), "ToneMapping");
-    pGraph->addRenderPass(DepthPass::createPass(), "DepthPrePass");
-    pGraph->addRenderPass(CascadedShadowMaps::createPass(), "ShadowPass");
-    pGraph->addRenderPass(BlitPass::createPass(), "BlitPass");
-    pGraph->addRenderPass(SSAO::createPass(), "SSAO");
-    pGraph->addRenderPass(FXAA::createPass(), "FXAA");
-=======
-    mpGraph->addRenderPass(DepthPass::create(), "DepthPrePass");
-    mpGraph->addRenderPass(CascadedShadowMaps::create(Dictionary()), "ShadowPass");
-    mpGraph->addRenderPass(BlitPass::create(), "BlitPass");
-    mpGraph->addRenderPass(ToneMapping::create(Dictionary()), "ToneMapping");
-    mpGraph->addRenderPass(SSAO::create(Dictionary()), "SSAO");
-    mpGraph->addRenderPass(FXAA::create(), "FXAA");
->>>>>>> 1c6566b6
+
+    pGraph->addRenderPass(DepthPass::create(), "DepthPrePass");
+    pGraph->addRenderPass(CascadedShadowMaps::create(Dictionary()), "ShadowPass");
+    pGraph->addRenderPass(BlitPass::create(), "BlitPass");
+    pGraph->addRenderPass(ToneMapping::create(Dictionary()), "ToneMapping");
+    pGraph->addRenderPass(SSAO::create(Dictionary()), "SSAO");
+    pGraph->addRenderPass(FXAA::create(), "FXAA");
 
     // Add the skybox
     Sampler::Desc samplerDesc;
     samplerDesc.setFilterMode(Sampler::Filter::Linear, Sampler::Filter::Linear, Sampler::Filter::Linear);
-<<<<<<< HEAD
-    pGraph->addRenderPass(SkyBox::createFromTexture(skyBox, true, Sampler::create(samplerDesc)), "SkyBox");
-=======
-    mpGraph->addRenderPass(SkyBox::create(Texture::SharedPtr(), Sampler::create(samplerDesc)), "SkyBox");
->>>>>>> 1c6566b6
+    pGraph->addRenderPass(SkyBox::create(Texture::SharedPtr(), Sampler::create(samplerDesc)), "SkyBox");
 
     pGraph->addEdge("DepthPrePass.depth", "ShadowPass.depth");
     pGraph->addEdge("DepthPrePass.depth", "LightingPass.depth");
@@ -369,7 +308,7 @@
     pGraph->addEdge("ToneMapping.dst", "SSAO.colorIn");
     pGraph->addEdge("LightingPass.normals", "SSAO.normals");
     pGraph->addEdge("LightingPass.depth", "SSAO.depth");
-    
+
     pGraph->addEdge("SSAO.colorOut", "FXAA.src");
     pGraph->addEdge("FXAA.dst", "BlitPass.src");
 
@@ -402,13 +341,14 @@
     }
 }
 
-void RenderGraphViewer::loadGraphFromFile(SampleCallbacks* pSample, const std::string& filename)
-{
-<<<<<<< HEAD
+void RenderGraphViewer::fileWriteCallback(const std::string& fileName)
+{
+    // TODO -- get this working with the python
+
     std::ifstream inputStream(fileName);
     PerGraphInfo& graphInfo = mpRenderGraphs[mEditingRenderGraphName];
     std::string script = std::string((std::istreambuf_iterator<char>(inputStream)), std::istreambuf_iterator<char>());
-    RenderGraphLoader::runScript(script.data() + sizeof(size_t), *reinterpret_cast<const size_t*>(script.data()), *graphInfo.mpGraphCpy);
+    // RenderGraphLoader::runScript(script.data() + sizeof(size_t), *reinterpret_cast<const size_t*>(script.data()), *graphInfo.mpGraphCpy);
     // Build backlog of changes until we can apply it resulting in a valid graph
     graphInfo.mScriptBacklog.push_back(script);
 
@@ -424,31 +364,24 @@
     }
 }
 
-void RenderGraphViewer::loadGraph(SampleCallbacks* pSample, const std::string& filePath)
-{
-    if (!filePath.size())
-    {
-        msgBox("No path to graph file provided");
-        return;
-    }
-
-    RenderGraph::SharedPtr pGraph = RenderGraph::create();
-    RenderGraph::SharedPtr pGraphCpy = RenderGraph::create();
-    RenderGraphLoader::LoadAndRunScript(filePath, *pGraph);
-    RenderGraphLoader::LoadAndRunScript(filePath, *pGraphCpy);
-
-    // test if scene was set from graph script
-    Scene::SharedPtr pScene = pGraph->getScene();
-    if (!pScene)
-    {
-        if (!mpScene) loadScene(gkDefaultScene, false, pSample);
+void RenderGraphViewer::loadGraphFromFile(SampleCallbacks* pSample, const std::string& filename)
+{
+    const auto pGraph = RenderGraphImporter::import(filename);
+    if (pGraph)
+    {
+        // for now create a parallel copy of the render graph
+        const auto pGraphCpy = RenderGraphImporter::import(filename);
         pGraph->setScene(mpScene);
-    }
-    pGraphCpy->setScene(mpScene);
-    insertNewGraph(pGraph, pGraphCpy);
-
-    pGraph->onResizeSwapChain(pSample->getCurrentFbo().get());
-    pGraphCpy->onResizeSwapChain(pSample->getCurrentFbo().get());
+        pGraphCpy->setScene(mpScene);
+        pGraph->onResizeSwapChain(pSample->getCurrentFbo().get());
+        insertNewGraph(pGraph, pGraphCpy);
+        pGraph->onResizeSwapChain(pSample->getCurrentFbo().get());
+        pGraphCpy->onResizeSwapChain(pSample->getCurrentFbo().get());
+    }
+    else
+    {
+        logError("Can't find a graph in " + filename);
+    }
 }
 
 void RenderGraphViewer::createDefaultGraph(SampleCallbacks* pSample)
@@ -462,7 +395,6 @@
 void RenderGraphViewer::insertNewGraph(const RenderGraph::SharedPtr& pGraph, const RenderGraph::SharedPtr& pGraphCpy)
 {
     // TODO -- possibly duplicate graph with deep copy instead of requiring another graph
-    // TODO -- should be able to get render graph name from script?
     size_t renderGraphIndex = mRenderGraphsList.size();
     mFocusedRenderGraphName = "RenderGraph " + std::to_string(renderGraphIndex);
 
@@ -499,18 +431,6 @@
         }
         graphOutput.value = i++;
         graphInfo.mOutputDropdown.push_back(graphOutput);
-=======
-    const auto pGraph = RenderGraphImporter::import(filename);
-    if(pGraph)
-    {
-        mpGraph = pGraph;
-        mpGraph->setScene(mpScene);
-        mpGraph->onResizeSwapChain(pSample->getCurrentFbo().get());
-    }
-    else
-    {
-        logError("Can't find a graph in " + filename);
->>>>>>> 1c6566b6
     }
 }
 
@@ -520,37 +440,23 @@
     std::vector<ArgList::Arg> commandArgs = pSample->getArgList().getValues("tempFile");
     std::string filePath;
 
-<<<<<<< HEAD
-=======
-    loadScene(gkDefaultScene, false, pSample);
-
->>>>>>> 1c6566b6
     if (commandArgs.size())
     {
         filePath = commandArgs.front().asString();
         mEditorRunning = true;
-<<<<<<< HEAD
-        loadGraph(pSample, filePath);
-        if (filePath.size()) openSharedFile(filePath, std::bind(&RenderGraphViewer::fileWriteCallback, this, std::placeholders::_1));
+        loadGraphFromFile(pSample, filePath);
+        if (filePath.size())
+        {
+            openSharedFile(filePath, std::bind(&RenderGraphViewer::fileWriteCallback, this, std::placeholders::_1));
+        }
+        else
+        {
+            msgBox("No path to temporary file provided");
+        }
     }
     else
     {
         createDefaultGraph(pSample);
-=======
-
-        if (filePath.size())
-        {
-            loadGraphFromFile(pSample, filePath);
-        }
-        else
-        {
-            msgBox("No path to temporary file provided");
-        }
-    }
-    else
-    {
-        createGraph(pSample);
->>>>>>> 1c6566b6
     }
 
     mpScene->getActiveCamera()->setAspectRatio((float)pSample->getCurrentFbo()->getWidth() / (float)pSample->getCurrentFbo()->getHeight());
@@ -565,10 +471,11 @@
     if (mApplyGraphChanges)
     {
         PerGraphInfo& applyGraphInfo = mpRenderGraphs[mEditingRenderGraphName];
-        for (const std::string& script : applyGraphInfo.mScriptBacklog)
-        {
-            RenderGraphLoader::runScript(script.data() + sizeof(size_t), *reinterpret_cast<const size_t*>(script.data()), *applyGraphInfo.mpGraph);
-        }
+        // apply all change for valid graph
+        // for (const std::string& script : applyGraphInfo.mScriptBacklog)
+        // {
+        //     RenderGraphLoader::runScript(script.data() + sizeof(size_t), *reinterpret_cast<const size_t*>(script.data()), *applyGraphInfo.mpGraph);
+        // }
         applyGraphInfo.mScriptBacklog.clear();
         applyGraphInfo.mCurrentOutputs = applyGraphInfo.mpGraph->getAvailableOutputs();
         mApplyGraphChanges = true;
