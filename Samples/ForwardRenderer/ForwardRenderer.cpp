/***************************************************************************
# Copyright (c) 2015, NVIDIA CORPORATION. All rights reserved.
#
# Redistribution and use in source and binary forms, with or without
# modification, are permitted provided that the following conditions
# are met:
#  * Redistributions of source code must retain the above copyright
#    notice, this list of conditions and the following disclaimer.
#  * Redistributions in binary form must reproduce the above copyright
#    notice, this list of conditions and the following disclaimer in the
#    documentation and/or other materials provided with the distribution.
#  * Neither the name of NVIDIA CORPORATION nor the names of its
#    contributors may be used to endorse or promote products derived
#    from this software without specific prior written permission.
#
# THIS SOFTWARE IS PROVIDED BY THE COPYRIGHT HOLDERS ``AS IS'' AND ANY
# EXPRESS OR IMPLIED WARRANTIES, INCLUDING, BUT NOT LIMITED TO, THE
# IMPLIED WARRANTIES OF MERCHANTABILITY AND FITNESS FOR A PARTICULAR
# PURPOSE ARE DISCLAIMED.  IN NO EVENT SHALL THE COPYRIGHT OWNER OR
# CONTRIBUTORS BE LIABLE FOR ANY DIRECT, INDIRECT, INCIDENTAL, SPECIAL,
# EXEMPLARY, OR CONSEQUENTIAL DAMAGES (INCLUDING, BUT NOT LIMITED TO,
# PROCUREMENT OF SUBSTITUTE GOODS OR SERVICES; LOSS OF USE, DATA, OR
# PROFITS; OR BUSINESS INTERRUPTION) HOWEVER CAUSED AND ON ANY THEORY
# OF LIABILITY, WHETHER IN CONTRACT, STRICT LIABILITY, OR TORT
# (INCLUDING NEGLIGENCE OR OTHERWISE) ARISING IN ANY WAY OUT OF THE USE
# OF THIS SOFTWARE, EVEN IF ADVISED OF THE POSSIBILITY OF SUCH DAMAGE.
***************************************************************************/
#include "ForwardRenderer.h"

const std::string ForwardRenderer::skDefaultScene = "Arcade/Arcade.fscene";

//  Halton Sampler Pattern.
static const float kHaltonSamplePattern[8][2] = { { 1.0f / 2.0f - 0.5f, 1.0f / 3.0f - 0.5f },
{ 1.0f / 4.0f - 0.5f, 2.0f / 3.0f - 0.5f },
{ 3.0f / 4.0f - 0.5f, 1.0f / 9.0f - 0.5f },
{ 1.0f / 8.0f - 0.5f, 4.0f / 9.0f - 0.5f },
{ 5.0f / 8.0f - 0.5f, 7.0f / 9.0f - 0.5f },
{ 3.0f / 8.0f - 0.5f, 2.0f / 9.0f - 0.5f },
{ 7.0f / 8.0f - 0.5f, 5.0f / 9.0f - 0.5f },
{ 0.5f / 8.0f - 0.5f, 8.0f / 9.0f - 0.5f } };

//  DirectX 11 Sample Pattern.
static const float kDX11SamplePattern[8][2] = { { 1.0f / 16.0f, -3.0f / 16.0f },
{ -1.0f / 16.0f, 3.0f / 16.0f },
{ 5.0f / 16.0f, 1.0f / 16.0f },
{ -3.0f / 16.0f, -5.0f / 16.0f },
{ -5.0f / 16.0f, 5.0f / 16.0f },
{ -7.0f / 16.0f, -1.0f / 16.0f },
{ 3.0f / 16.0f, 7.0f / 16.0f },
{ 7.0f / 16.0f, -7.0f / 16.0f } };

void ForwardRenderer::initDepthPass()
{
    mDepthPass.pProgram = GraphicsProgram::createFromFile("DepthPass.ps.slang", "", "main");
    mDepthPass.pVars = GraphicsVars::create(mDepthPass.pProgram->getReflector());
}

void ForwardRenderer::initLightingPass()
{
    mLightingPass.pProgram = GraphicsProgram::createFromFile("ForwardRenderer.slang", "vs", "ps");
    mLightingPass.pProgram->addDefine("_LIGHT_COUNT", std::to_string(mpSceneRenderer->getScene()->getLightCount()));
    initControls();
    mLightingPass.pVars = GraphicsVars::create(mLightingPass.pProgram->getReflector());
    
    DepthStencilState::Desc dsDesc;
    dsDesc.setDepthTest(true).setStencilTest(false)./*setDepthWriteMask(false).*/setDepthFunc(DepthStencilState::Func::LessEqual);
    mLightingPass.pDsState = DepthStencilState::create(dsDesc);

    RasterizerState::Desc rsDesc;
    rsDesc.setCullMode(RasterizerState::CullMode::None);
    mLightingPass.pNoCullRS = RasterizerState::create(rsDesc);

    BlendState::Desc bsDesc;
    bsDesc.setRtBlend(0, true).setRtParams(0, BlendState::BlendOp::Add, BlendState::BlendOp::Add, BlendState::BlendFunc::SrcAlpha, BlendState::BlendFunc::OneMinusSrcAlpha, BlendState::BlendFunc::One, BlendState::BlendFunc::Zero);
    mLightingPass.pAlphaBlendBS = BlendState::create(bsDesc);
}

void ForwardRenderer::initShadowPass(uint32_t windowWidth, uint32_t windowHeight)
{
    mShadowPass.pCsm = CascadedShadowMaps::create(2048, 2048, windowWidth, windowHeight, mpSceneRenderer->getScene()->getLight(0), mpSceneRenderer->getScene()->shared_from_this(), 4);
    mShadowPass.pCsm->setFilterMode(CsmFilterEvsm4);
    mShadowPass.pCsm->setVsmLightBleedReduction(0.3f);
    mShadowPass.pCsm->setVsmMaxAnisotropy(4);
    mShadowPass.pCsm->setEvsmBlur(7, 3);
}

void ForwardRenderer::initSSAO()
{
    mSSAO.pSSAO = SSAO::create(uvec2(1024));
    mSSAO.pApplySSAOPass = FullScreenPass::create("ApplyAO.ps.slang");
    mSSAO.pVars = GraphicsVars::create(mSSAO.pApplySSAOPass->getProgram()->getReflector());

    Sampler::Desc desc;
    desc.setFilterMode(Sampler::Filter::Linear, Sampler::Filter::Linear, Sampler::Filter::Linear);
    mSSAO.pVars->setSampler("gSampler", Sampler::create(desc));
}

void ForwardRenderer::setSceneSampler(uint32_t maxAniso)
{
    Scene* pScene = const_cast<Scene*>(mpSceneRenderer->getScene().get());
    Sampler::Desc samplerDesc;
    samplerDesc.setAddressingMode(Sampler::AddressMode::Wrap, Sampler::AddressMode::Wrap, Sampler::AddressMode::Wrap).setFilterMode(Sampler::Filter::Linear, Sampler::Filter::Linear, Sampler::Filter::Linear).setMaxAnisotropy(maxAniso);
    mpSceneSampler = Sampler::create(samplerDesc);
    pScene->bindSampler(mpSceneSampler);
}

void ForwardRenderer::applyCustomSceneVars(const Scene* pScene, const std::string& filename)
{
    std::string folder = getDirectoryFromFile(filename);

    Scene::UserVariable var = pScene->getUserVariable("sky_box");
    if (var.type == Scene::UserVariable::Type::String) initSkyBox(folder + '/' + var.str);

    var = pScene->getUserVariable("opacity_scale");
    if (var.type == Scene::UserVariable::Type::Double) mOpacityScale = (float)var.d64;
}

void ForwardRenderer::initScene(SampleCallbacks* pSample, Scene::SharedPtr pScene)
{
    if (pScene->getCameraCount() == 0)
    {
        // Place the camera above the center, looking slightly downwards
        const Model* pModel = pScene->getModel(0).get();
        Camera::SharedPtr pCamera = Camera::create();

        vec3 position = pModel->getCenter();
        float radius = pModel->getRadius();
        position.y += 0.1f * radius;
        pScene->setCameraSpeed(radius * 0.03f);

        pCamera->setPosition(position);
        pCamera->setTarget(position + vec3(0, -0.3f, -radius));
        pCamera->setDepthRange(0.1f, radius * 10);

        pScene->addCamera(pCamera);
    }

    if (pScene->getLightCount() == 0)
    {
        // Create a directional light
        DirectionalLight::SharedPtr pDirLight = DirectionalLight::create();
        pDirLight->setWorldDirection(vec3(-0.189f, -0.861f, -0.471f));
        pDirLight->setIntensity(vec3(1, 1, 0.985f) * 10.0f);
        pDirLight->setName("DirLight");
        pScene->addLight(pDirLight);
    }

    if (pScene->getLightProbeCount() > 0)
    {
        const LightProbe::SharedPtr& pProbe = pScene->getLightProbe(0);
        pProbe->setRadius(pScene->getRadius());
        pProbe->setPosW(pScene->getCenter());
        pProbe->setSampler(mpSceneSampler);
    }

    mpSceneRenderer = ForwardRendererSceneRenderer::create(pScene);
    mpSceneRenderer->setCameraControllerType(SceneRenderer::CameraControllerType::FirstPerson);
    mpSceneRenderer->toggleStaticMaterialCompilation(mPerMaterialShader);
    setSceneSampler(mpSceneSampler ? mpSceneSampler->getMaxAnisotropy() : 4);
    setActiveCameraAspectRatio(pSample->getCurrentFbo()->getWidth(), pSample->getCurrentFbo()->getHeight());
    initDepthPass();
    initLightingPass();
    auto pTargetFbo = pSample->getCurrentFbo();
    initShadowPass(pTargetFbo->getWidth(), pTargetFbo->getHeight());
    initSSAO();
    initAA(pSample);

    mControls[EnableReflections].enabled = pScene->getLightProbeCount() > 0;
    applyLightingProgramControl(ControlID::EnableReflections);
    
    pSample->setCurrentTime(0);
}

void ForwardRenderer::resetScene()
{
    mpSceneRenderer = nullptr;
    mSkyBox.pEffect = nullptr;
}

void ForwardRenderer::loadModel(SampleCallbacks* pSample, const std::string& filename, bool showProgressBar)
{
    Mesh::resetGlobalIdCounter();
    resetScene();

    ProgressBar::SharedPtr pBar;
    if (showProgressBar)
    {
        pBar = ProgressBar::create("Loading Model");
    }

    Model::SharedPtr pModel = Model::createFromFile(filename.c_str());
    if (!pModel) return;
    Scene::SharedPtr pScene = Scene::create();
    pScene->addModelInstance(pModel, "instance");

    initScene(pSample, pScene);
}

void ForwardRenderer::loadScene(SampleCallbacks* pSample, const std::string& filename, bool showProgressBar)
{
    Mesh::resetGlobalIdCounter();
    resetScene();

    ProgressBar::SharedPtr pBar;
    if (showProgressBar)
    {
        pBar = ProgressBar::create("Loading Scene", 100);
    }

    Scene::SharedPtr pScene = Scene::loadFromFile(filename);

    if (pScene != nullptr)
    {
        initScene(pSample, pScene);
        applyCustomSceneVars(pScene.get(), filename);
        applyCsSkinningMode();
    }
}

void ForwardRenderer::initSkyBox(const std::string& name)
{
    Sampler::Desc samplerDesc;
    samplerDesc.setFilterMode(Sampler::Filter::Linear, Sampler::Filter::Linear, Sampler::Filter::Linear);
    mSkyBox.pSampler = Sampler::create(samplerDesc);
    mSkyBox.pEffect = SkyBox::createFromTexture(name, true, mSkyBox.pSampler);
    DepthStencilState::Desc dsDesc;
    dsDesc.setDepthFunc(DepthStencilState::Func::Always);
    mSkyBox.pDS = DepthStencilState::create(dsDesc);
}

void ForwardRenderer::updateLightProbe(const LightProbe::SharedPtr& pLight)
{
    Scene::SharedPtr pScene = mpSceneRenderer->getScene();

    // Remove existing light probes
    while (pScene->getLightProbeCount() > 0)
    {
        pScene->deleteLightProbe(0);
    }

    pLight->setRadius(pScene->getRadius());
    pLight->setPosW(pScene->getCenter());
    pLight->setSampler(mpSceneSampler);
    pScene->addLightProbe(pLight);

    mControls[EnableReflections].enabled = true;
    applyLightingProgramControl(ControlID::EnableReflections);
}

void ForwardRenderer::initAA(SampleCallbacks* pSample)
{
    mTAA.pTAA = TemporalAA::create();
    mpFXAA = FXAA::create();
    applyAaMode(pSample);
}

void ForwardRenderer::initPostProcess()
{
    mpToneMapper = ToneMapping::create(ToneMapping::Operator::Aces);
}

void ForwardRenderer::onLoad(SampleCallbacks* pSample, const RenderContext::SharedPtr& pRenderContext)
{
    mpState = GraphicsState::create();
    initPostProcess();
    loadScene(pSample, skDefaultScene, true);
}

void ForwardRenderer::renderSkyBox(RenderContext* pContext)
{
    if (mSkyBox.pEffect)
    {
        PROFILE(skyBox);
        mpState->setDepthStencilState(mSkyBox.pDS);
        mSkyBox.pEffect->render(pContext, mpSceneRenderer->getScene()->getActiveCamera().get());
        mpState->setDepthStencilState(nullptr);
    }
}

void ForwardRenderer::beginFrame(RenderContext* pContext, Fbo* pTargetFbo, uint64_t frameId)
{
    pContext->pushGraphicsState(mpState);
    pContext->clearFbo(mpMainFbo.get(), glm::vec4(0.7f, 0.7f, 0.7f, 1.0f), 1, 0, FboAttachmentType::All);
    pContext->clearFbo(mpPostProcessFbo.get(), glm::vec4(), 1, 0, FboAttachmentType::Color);

    if (mAAMode == AAMode::TAA)
    {
        glm::vec2 targetResolution = glm::vec2(pTargetFbo->getWidth(), pTargetFbo->getHeight());
        pContext->clearRtv(mpMainFbo->getColorTexture(2)->getRTV().get(), vec4(0));

        //  Select the sample pattern and set the camera jitter
        const auto& samplePattern = (mTAASamplePattern == SamplePattern::Halton) ? kHaltonSamplePattern : kDX11SamplePattern;
        static_assert(arraysize(kHaltonSamplePattern) == arraysize(kDX11SamplePattern), "Mismatch in the array size of the sample patterns");
        uint32_t patternIndex = uint32_t(frameId % arraysize(kHaltonSamplePattern));
        mpSceneRenderer->getScene()->getActiveCamera()->setJitter(samplePattern[patternIndex][0] / targetResolution.x, samplePattern[patternIndex][1] / targetResolution.y);
    }
}

void ForwardRenderer::endFrame(RenderContext* pContext)
{
    pContext->popGraphicsState();
}

void ForwardRenderer::postProcess(RenderContext* pContext, Fbo::SharedPtr pTargetFbo)
{
    PROFILE(postProcess);    
    mpToneMapper->execute(pContext, mpResolveFbo->getColorTexture(0), pTargetFbo);
}

void ForwardRenderer::depthPass(RenderContext* pContext)
{
    PROFILE(depthPass);
    if (mEnableDepthPass == false) 
    {
        return;
    }

    mpState->setFbo(mpDepthPassFbo);
    mpState->setProgram(mDepthPass.pProgram);
    pContext->setGraphicsVars(mDepthPass.pVars);
    
    auto renderMode = mControls[EnableTransparency].enabled ? ForwardRendererSceneRenderer::Mode::Opaque : ForwardRendererSceneRenderer::Mode::All;
    mpSceneRenderer->setRenderMode(renderMode);
    mpSceneRenderer->renderScene(pContext);
}

void ForwardRenderer::lightingPass(RenderContext* pContext, Fbo* pTargetFbo)
{
    PROFILE(lightingPass);
    mpState->setProgram(mLightingPass.pProgram);
    mpState->setDepthStencilState(mEnableDepthPass ? mLightingPass.pDsState : nullptr);
    pContext->setGraphicsVars(mLightingPass.pVars);
    ConstantBuffer::SharedPtr pCB = mLightingPass.pVars->getConstantBuffer("PerFrameCB");
    pCB["gOpacityScale"] = mOpacityScale;

    if (mControls[ControlID::EnableShadows].enabled)
    {
        pCB["camVpAtLastCsmUpdate"] = mShadowPass.camVpAtLastCsmUpdate;
        mLightingPass.pVars->setTexture("gVisibilityBuffer", mShadowPass.pVisibilityBuffer);
    }

    if (mAAMode == AAMode::TAA)
    {
        pContext->clearFbo(mTAA.getActiveFbo().get(), vec4(0.0, 0.0, 0.0, 0.0), 1, 0, FboAttachmentType::Color);
        pCB["gRenderTargetDim"] = glm::vec2(pTargetFbo->getWidth(), pTargetFbo->getHeight());
    }

    if(mControls[EnableTransparency].enabled)
    {
        renderOpaqueObjects(pContext);
        renderTransparentObjects(pContext);
    }
    else
    {
        mpSceneRenderer->setRenderMode(ForwardRendererSceneRenderer::Mode::All);
        mpSceneRenderer->renderScene(pContext);
    }
    pContext->flush();
    mpState->setDepthStencilState(nullptr);
}

void ForwardRenderer::renderOpaqueObjects(RenderContext* pContext)
{
    mpSceneRenderer->setRenderMode(ForwardRendererSceneRenderer::Mode::Opaque);
    mpSceneRenderer->renderScene(pContext);
}

void ForwardRenderer::renderTransparentObjects(RenderContext* pContext)
{
    mpSceneRenderer->setRenderMode(ForwardRendererSceneRenderer::Mode::Transparent);
    mpState->setBlendState(mLightingPass.pAlphaBlendBS);
    mpState->setRasterizerState(mLightingPass.pNoCullRS);
    mpSceneRenderer->renderScene(pContext);
    mpState->setBlendState(nullptr);
    mpState->setRasterizerState(nullptr);
}

void ForwardRenderer::resolveDepthMSAA(RenderContext* pContext)
{
    if (mAAMode == AAMode::MSAA)
    {
        pContext->resolveResource(mpMainFbo->getDepthStencilTexture().get(), mpResolveFbo->getColorTexture(2).get());
    }
}

void ForwardRenderer::resolveMSAA(RenderContext* pContext)
{
    if(mAAMode == AAMode::MSAA)
    {
        PROFILE(resolveMSAA);
        pContext->resolveResource(mpMainFbo->getColorTexture(0).get(), mpResolveFbo->getColorTexture(0).get());
        pContext->resolveResource(mpMainFbo->getColorTexture(1).get(), mpResolveFbo->getColorTexture(1).get());
    }
}

void ForwardRenderer::shadowPass(RenderContext* pContext)
{
    PROFILE(shadowPass);
    if (mControls[EnableShadows].enabled && mShadowPass.updateShadowMap)
    {
        mShadowPass.camVpAtLastCsmUpdate = mpSceneRenderer->getScene()->getActiveCamera()->getViewProjMatrix();
        Texture::SharedPtr pDepth;
        if (mAAMode == AAMode::MSAA)
        {
            pDepth = mpResolveFbo->getColorTexture(2);
        }
        else
        {
            pDepth = mpDepthPassFbo->getDepthStencilTexture();
        }
        mShadowPass.pVisibilityBuffer = mShadowPass.pCsm->generateVisibilityBuffer(pContext, mpSceneRenderer->getScene()->getActiveCamera().get(), mEnableDepthPass ? pDepth : nullptr);
        pContext->flush();
    }
}

void ForwardRenderer::runTAA(RenderContext* pContext, Fbo::SharedPtr pColorFbo)
{
    if(mAAMode == AAMode::TAA)
    {
        PROFILE(runTAA);
        //  Get the Current Color and Motion Vectors
        const Texture::SharedPtr pCurColor = pColorFbo->getColorTexture(0);
        const Texture::SharedPtr pMotionVec = mpMainFbo->getColorTexture(2);

        //  Get the Previous Color
        const Texture::SharedPtr pPrevColor = mTAA.getInactiveFbo()->getColorTexture(0);

        //  Execute the Temporal Anti-Aliasing
        pContext->getGraphicsState()->pushFbo(mTAA.getActiveFbo());
        mTAA.pTAA->execute(pContext, pCurColor, pPrevColor, pMotionVec);
        pContext->getGraphicsState()->popFbo();

        //  Copy over the Anti-Aliased Color Texture
        pContext->blit(mTAA.getActiveFbo()->getColorTexture(0)->getSRV(0, 1), pColorFbo->getColorTexture(0)->getRTV());

        //  Swap the Fbos
        mTAA.switchFbos();
    }
}

void ForwardRenderer::ambientOcclusion(RenderContext* pContext, Fbo::SharedPtr pTargetFbo)
{
    PROFILE(ssao);
    if (mControls[EnableSSAO].enabled)
    {
        Texture::SharedPtr pDepth = (mAAMode == AAMode::MSAA) ? mpResolveFbo->getColorTexture(2) : mpResolveFbo->getDepthStencilTexture();
        Texture::SharedPtr pAOMap = mSSAO.pSSAO->generateAOMap(pContext, mpSceneRenderer->getScene()->getActiveCamera().get(), pDepth, mpResolveFbo->getColorTexture(1));
        mSSAO.pVars->setTexture("gColor", mpPostProcessFbo->getColorTexture(0));
        mSSAO.pVars->setTexture("gAOMap", pAOMap);

        pContext->getGraphicsState()->setFbo(pTargetFbo);
        pContext->setGraphicsVars(mSSAO.pVars);

        mSSAO.pApplySSAOPass->execute(pContext);
    }
}

void ForwardRenderer::executeFXAA(RenderContext* pContext, Fbo::SharedPtr pTargetFbo)
{
    PROFILE(fxaa);
    if(mAAMode == AAMode::FXAA)
    {
        pContext->blit(pTargetFbo->getColorTexture(0)->getSRV(), mpResolveFbo->getRenderTargetView(0));
        mpFXAA->execute(pContext, mpResolveFbo->getColorTexture(0), pTargetFbo);
    }
}

void ForwardRenderer::onBeginTestFrame(SampleTest* pSampleTest)
{
    //  Already existing. Is this a problem?
    auto nextTriggerType = pSampleTest->getNextTriggerType();
    if (nextTriggerType == SampleTest::TriggerType::None)
    {
        SampleTest::TaskType taskType = (nextTriggerType == SampleTest::TriggerType::Frame) ? pSampleTest->getNextFrameTaskType() : pSampleTest->getNextTimeTaskType();
        mShadowPass.pCsm->setSdsmReadbackLatency(taskType == SampleTest::TaskType::ScreenCaptureTask ? 0 : 1);
    }
}

<<<<<<< HEAD
void ForwardRenderer::onFrameRender(SampleCallbacks* pSample, const  RenderContext::SharedPtr& pRenderContext, const Fbo::SharedPtr& pTargetFbo)
=======
void ForwardRenderer::onFrameRender(SampleCallbacks* pSample, const RenderContext::SharedPtr& pRenderContext, const Fbo::SharedPtr& pTargetFbo)
>>>>>>> 73d3d394
{
    if (mpSceneRenderer)
    {
        beginFrame(pRenderContext.get(), pTargetFbo.get(), pSample->getFrameID());
        {
            PROFILE(updateScene);
            mpSceneRenderer->update(pSample->getCurrentTime());
        }

        depthPass(pRenderContext.get());
        resolveDepthMSAA(pRenderContext.get()); // Only runs in MSAA mode
        shadowPass(pRenderContext.get());
        mpState->setFbo(mpMainFbo);
        renderSkyBox(pRenderContext.get());
        lightingPass(pRenderContext.get(), pTargetFbo.get());
        resolveMSAA(pRenderContext.get());      // This will only run if we are in MSAA mode

        Fbo::SharedPtr pPostProcessDst = mControls[EnableSSAO].enabled ? mpPostProcessFbo : pTargetFbo;
        postProcess(pRenderContext.get(), pPostProcessDst);
        runTAA(pRenderContext.get(), pPostProcessDst); // This will only run if we are in TAA mode
        ambientOcclusion(pRenderContext.get(), pTargetFbo);
        executeFXAA(pRenderContext.get(), pTargetFbo);

        endFrame(pRenderContext.get());
    }
    else
    {
        pRenderContext->clearFbo(pTargetFbo.get(), vec4(0.2f, 0.4f, 0.5f, 1), 1, 0);
    }

}

void ForwardRenderer::applyCameraPathState()
{
    const Scene* pScene = mpSceneRenderer->getScene().get();
    if(pScene->getPathCount())
    {
        mUseCameraPath = mUseCameraPath;
        if (mUseCameraPath)
        {
            pScene->getPath(0)->attachObject(pScene->getActiveCamera());
        }
        else
        {
            pScene->getPath(0)->detachObject(pScene->getActiveCamera());
        }
    }
}

bool ForwardRenderer::onKeyEvent(SampleCallbacks* pSample, const KeyboardEvent& keyEvent)
{
    if (mpSceneRenderer && keyEvent.type == KeyboardEvent::Type::KeyPressed)
    {
        switch (keyEvent.key)
        {
        case KeyboardEvent::Key::Minus:
            mUseCameraPath = !mUseCameraPath;
            applyCameraPathState();
            return true;
        case KeyboardEvent::Key::O:
            mPerMaterialShader = !mPerMaterialShader;
            mpSceneRenderer->toggleStaticMaterialCompilation(mPerMaterialShader);
            return true;
        }
    }

    return mpSceneRenderer ? mpSceneRenderer->onKeyEvent(keyEvent) : false;
}

void ForwardRenderer::onDroppedFile(SampleCallbacks* pSample, const std::string& filename)
{
    if (hasSuffix(filename, ".fscene", false) == false)
    {
        msgBox("You can only drop a scene file into the window");
        return;
    }
    loadScene(pSample, filename, true);
}

bool ForwardRenderer::onMouseEvent(SampleCallbacks* pSample, const MouseEvent& mouseEvent)
{
    return mpSceneRenderer ? mpSceneRenderer->onMouseEvent(mouseEvent) : true;
}

void ForwardRenderer::onResizeSwapChain(SampleCallbacks* pSample, uint32_t width, uint32_t height)
{
    // Create the post-process FBO and AA resolve Fbo
    Fbo::Desc fboDesc;
    fboDesc.setColorTarget(0, ResourceFormat::RGBA8UnormSrgb);
    mpPostProcessFbo = FboHelper::create2D(width, height, fboDesc);

    applyAaMode(pSample);
    mShadowPass.pCsm->resizeVisibilityBuffer(width, height);

    if(mpSceneRenderer)
    {
        setActiveCameraAspectRatio(width, height);
    }
}

void ForwardRenderer::applyCsSkinningMode()
{
    if(mpSceneRenderer)
    {
        SkinningCache::SharedPtr pCache = mUseCsSkinning ? SkinningCache::create() : nullptr;
        mpSceneRenderer->getScene()->attachSkinningCacheToModels(pCache);
    }    
}

void ForwardRenderer::setActiveCameraAspectRatio(uint32_t w, uint32_t h)
{
    mpSceneRenderer->getScene()->getActiveCamera()->setAspectRatio((float)w / (float)h);
}

 void ForwardRenderer::onInitializeTesting(SampleCallbacks* pSample)
 {
     auto args = pSample->getArgList();
     std::vector<ArgList::Arg> model = args.getValues("loadmodel");
     if (!model.empty())
     {
         loadModel(pSample, model[0].asString(), false);
     }
 
     std::vector<ArgList::Arg> scene = args.getValues("loadscene");
     if (!scene.empty())
     {
         loadScene(pSample, scene[0].asString(), false);
     }
 
     std::vector<ArgList::Arg> cameraPos = args.getValues("camerapos");
     if (!cameraPos.empty())
     {
         mpSceneRenderer->getScene()->getActiveCamera()->setPosition(glm::vec3(cameraPos[0].asFloat(), cameraPos[1].asFloat(), cameraPos[2].asFloat()));
     }
 
     std::vector<ArgList::Arg> cameraTarget = args.getValues("cameratarget");
     if (!cameraTarget.empty())
     {
         mpSceneRenderer->getScene()->getActiveCamera()->setTarget(glm::vec3(cameraTarget[0].asFloat(), cameraTarget[1].asFloat(), cameraTarget[2].asFloat()));
     }
 }

#ifdef _WIN32
int WINAPI WinMain(_In_ HINSTANCE hInstance, _In_opt_ HINSTANCE hPrevInstance, _In_ LPSTR lpCmdLine, _In_ int nShowCmd)
#else
int main(int argc, char** argv)
#endif
{
    ForwardRenderer::UniquePtr pRenderer = std::make_unique<ForwardRenderer>();
    SampleConfig config;
    config.windowDesc.title = "Falcor Forward Renderer";
    config.windowDesc.resizableWindow = false;
#ifdef _WIN32
    Sample::run(config, pRenderer);
#else
    config.argc = (uint32_t)argc;
    config.argv = argv;
    Sample::run(config, pRenderer);
#endif
    return 0;
}<|MERGE_RESOLUTION|>--- conflicted
+++ resolved
@@ -476,11 +476,7 @@
     }
 }
 
-<<<<<<< HEAD
 void ForwardRenderer::onFrameRender(SampleCallbacks* pSample, const  RenderContext::SharedPtr& pRenderContext, const Fbo::SharedPtr& pTargetFbo)
-=======
-void ForwardRenderer::onFrameRender(SampleCallbacks* pSample, const RenderContext::SharedPtr& pRenderContext, const Fbo::SharedPtr& pTargetFbo)
->>>>>>> 73d3d394
 {
     if (mpSceneRenderer)
     {
