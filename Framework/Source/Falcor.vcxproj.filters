﻿<?xml version="1.0" encoding="utf-8"?>
<Project ToolsVersion="4.0" xmlns="http://schemas.microsoft.com/developer/msbuild/2003">
  <ItemGroup>
    <ClCompile Include="Graphics\Model\AnimationController.cpp">
      <Filter>Graphics\Model</Filter>
    </ClCompile>
    <ClCompile Include="Graphics\Model\Mesh.cpp">
      <Filter>Graphics\Model</Filter>
    </ClCompile>
    <ClCompile Include="Graphics\Model\Model.cpp">
      <Filter>Graphics\Model</Filter>
    </ClCompile>
    <ClCompile Include="Graphics\Model\Animation.cpp">
      <Filter>Graphics\Model</Filter>
    </ClCompile>
    <ClCompile Include="Graphics\FullScreenPass.cpp">
      <Filter>Graphics</Filter>
    </ClCompile>
    <ClCompile Include="Graphics\Light.cpp">
      <Filter>Graphics</Filter>
    </ClCompile>
    <ClCompile Include="Utils\Bitmap.cpp">
      <Filter>Utils</Filter>
    </ClCompile>
    <ClCompile Include="Utils\Font.cpp">
      <Filter>Utils</Filter>
    </ClCompile>
    <ClCompile Include="Utils\Gui.cpp">
      <Filter>Utils</Filter>
    </ClCompile>
    <ClCompile Include="Utils\Logger.cpp">
      <Filter>Utils</Filter>
    </ClCompile>
    <ClCompile Include="Utils\TextRenderer.cpp">
      <Filter>Utils</Filter>
    </ClCompile>
    <ClCompile Include="Utils\Profiler.cpp">
      <Filter>Utils</Filter>
    </ClCompile>
    <ClCompile Include="Graphics\Model\Loaders\AssimpModelImporter.cpp">
      <Filter>Graphics\Model\Loaders</Filter>
    </ClCompile>
    <ClCompile Include="Graphics\Model\Loaders\BinaryModelImporter.cpp">
      <Filter>Graphics\Model\Loaders</Filter>
    </ClCompile>
    <ClCompile Include="Graphics\Model\Loaders\BinaryModelExporter.cpp">
      <Filter>Graphics\Model\Loaders</Filter>
    </ClCompile>
    <ClCompile Include="Graphics\Scene\SceneImporter.cpp">
      <Filter>Graphics\Scene</Filter>
    </ClCompile>
    <ClCompile Include="Graphics\Scene\Scene.cpp">
      <Filter>Graphics\Scene</Filter>
    </ClCompile>
    <ClCompile Include="Graphics\Scene\SceneRenderer.cpp">
      <Filter>Graphics\Scene</Filter>
    </ClCompile>
    <ClCompile Include="Graphics\Model\ModelRenderer.cpp">
      <Filter>Graphics\Model</Filter>
    </ClCompile>
    <ClCompile Include="Graphics\Camera\CameraController.cpp">
      <Filter>Graphics\Camera</Filter>
    </ClCompile>
    <ClCompile Include="Graphics\Camera\Camera.cpp">
      <Filter>Graphics\Camera</Filter>
    </ClCompile>
    <ClCompile Include="Graphics\Scene\SceneExporter.cpp">
      <Filter>Graphics\Scene</Filter>
    </ClCompile>
    <ClCompile Include="Graphics\Paths\ObjectPath.cpp">
      <Filter>Graphics\Paths</Filter>
    </ClCompile>
    <ClCompile Include="Graphics\Paths\PathEditor.cpp">
      <Filter>Graphics\Paths</Filter>
    </ClCompile>
    <ClCompile Include="Graphics\Material\Material.cpp">
      <Filter>Graphics\Material</Filter>
    </ClCompile>
    <ClCompile Include="Utils\Video\VideoDecoder.cpp">
      <Filter>Utils\Video</Filter>
    </ClCompile>
    <ClCompile Include="Utils\Video\VideoEncoder.cpp">
      <Filter>Utils\Video</Filter>
    </ClCompile>
    <ClCompile Include="Utils\Video\VideoEncoderUI.cpp">
      <Filter>Utils\Video</Filter>
    </ClCompile>
    <ClCompile Include="Graphics\FboHelper.cpp">
      <Filter>Graphics</Filter>
    </ClCompile>
    <ClCompile Include="Graphics\TextureHelper.cpp">
      <Filter>Graphics</Filter>
    </ClCompile>
    <ClCompile Include="Graphics\Model\Loaders\SimpleModelImporter.cpp">
      <Filter>Graphics\Model\Loaders</Filter>
    </ClCompile>
    <ClCompile Include="VR\OpenVR\VRController.cpp">
      <Filter>VR\OpenVR</Filter>
    </ClCompile>
    <ClCompile Include="VR\OpenVR\VRDisplay.cpp">
      <Filter>VR\OpenVR</Filter>
    </ClCompile>
    <ClCompile Include="VR\OpenVR\VRPlayArea.cpp">
      <Filter>VR\OpenVR</Filter>
    </ClCompile>
    <ClCompile Include="VR\OpenVR\VRSystem.cpp">
      <Filter>VR\OpenVR</Filter>
    </ClCompile>
    <ClCompile Include="VR\OpenVR\VRTrackerBox.cpp">
      <Filter>VR\OpenVR</Filter>
    </ClCompile>
    <ClCompile Include="Utils\Math\ParallelReduction.cpp">
      <Filter>Utils\Math</Filter>
    </ClCompile>
    <ClCompile Include="Utils\Psychophysics\Experiment.cpp">
      <Filter>Utils\Psychophysics</Filter>
    </ClCompile>
    <ClCompile Include="Utils\Psychophysics\SingleThresholdMeasurement.cpp">
      <Filter>Utils\Psychophysics</Filter>
    </ClCompile>
    <ClCompile Include="Utils\MonitorInfo.cpp">
      <Filter>Utils</Filter>
    </ClCompile>
    <ClCompile Include="Effects\NormalMap\LeanMap.cpp">
      <Filter>Effects\NormalMap</Filter>
    </ClCompile>
    <ClCompile Include="Effects\Shadows\CSM.cpp">
      <Filter>Effects\Shadows</Filter>
    </ClCompile>
    <ClCompile Include="Effects\Utils\GaussianBlur.cpp">
      <Filter>Effects\Utils</Filter>
    </ClCompile>
    <ClCompile Include="Effects\SkyBox\SkyBox.cpp">
      <Filter>Effects\SkyBox</Filter>
    </ClCompile>
    <ClCompile Include="Effects\ToneMapping\ToneMapping.cpp">
      <Filter>Effects\ToneMapping</Filter>
    </ClCompile>
    <ClCompile Include="Graphics\Model\Loaders\BinaryImage.cpp">
      <Filter>Graphics\Model\Loaders</Filter>
    </ClCompile>
    <ClCompile Include="VR\VrFbo.cpp">
      <Filter>VR</Filter>
    </ClCompile>
    <ClCompile Include="API\RenderContext.cpp">
      <Filter>API</Filter>
    </ClCompile>
    <ClCompile Include="API\Sampler.cpp">
      <Filter>API</Filter>
    </ClCompile>
    <ClCompile Include="API\Texture.cpp">
      <Filter>API</Filter>
    </ClCompile>
    <ClCompile Include="API\VAO.cpp">
      <Filter>API</Filter>
    </ClCompile>
    <ClCompile Include="API\BlendState.cpp">
      <Filter>API</Filter>
    </ClCompile>
    <ClCompile Include="API\DepthStencilState.cpp">
      <Filter>API</Filter>
    </ClCompile>
    <ClCompile Include="API\FBO.cpp">
      <Filter>API</Filter>
    </ClCompile>
    <ClCompile Include="API\Formats.cpp">
      <Filter>API</Filter>
    </ClCompile>
    <ClCompile Include="API\LowLevel\RootSignature.cpp">
      <Filter>API\LowLevel</Filter>
    </ClCompile>
    <ClCompile Include="API\ConstantBuffer.cpp">
      <Filter>API</Filter>
    </ClCompile>
    <ClCompile Include="..\Externals\dear_imgui\imgui.cpp">
      <Filter>Externals\dear_imgui</Filter>
    </ClCompile>
    <ClCompile Include="..\Externals\dear_imgui\imgui_demo.cpp">
      <Filter>Externals\dear_imgui</Filter>
    </ClCompile>
    <ClCompile Include="..\Externals\dear_imgui\imgui_draw.cpp">
      <Filter>Externals\dear_imgui</Filter>
    </ClCompile>
    <ClCompile Include="..\Externals\GLM\glm\detail\glm.cpp">
      <Filter>Externals\GLM\detail</Filter>
    </ClCompile>
    <ClCompile Include="..\Externals\GLM\glm\detail\dummy.cpp">
      <Filter>Externals\GLM\detail</Filter>
    </ClCompile>
    <ClCompile Include="Sample.cpp" />
    <ClCompile Include="API\Resource.cpp">
      <Filter>API</Filter>
    </ClCompile>
    <ClCompile Include="API\TypedBuffer.cpp">
      <Filter>API</Filter>
    </ClCompile>
    <ClCompile Include="API\StructuredBuffer.cpp">
      <Filter>API</Filter>
    </ClCompile>
    <ClCompile Include="API\VariablesBuffer.cpp">
      <Filter>API</Filter>
    </ClCompile>
    <ClCompile Include="API\ComputeStateObject.cpp">
      <Filter>API</Filter>
    </ClCompile>
    <ClCompile Include="Graphics\ComputeState.cpp">
      <Filter>Graphics</Filter>
    </ClCompile>
    <ClCompile Include="Graphics\GraphicsState.cpp">
      <Filter>Graphics</Filter>
    </ClCompile>
    <ClCompile Include="API\GraphicsStateObject.cpp">
      <Filter>API</Filter>
    </ClCompile>
    <ClCompile Include="Graphics\Model\Loaders\ModelImporter.cpp">
      <Filter>Graphics\Model\Loaders</Filter>
    </ClCompile>
    <ClCompile Include="ArgList.cpp">
      <Filter>Utils</Filter>
    </ClCompile>
    <ClCompile Include="SampleTest.cpp" />
    <ClCompile Include="Utils\Picking\Picking.cpp">
      <Filter>Utils\Picking</Filter>
    </ClCompile>
    <ClCompile Include="Graphics\Scene\Editor\SceneEditor.cpp">
      <Filter>Graphics\Scene\Editor</Filter>
    </ClCompile>
    <ClCompile Include="Graphics\Scene\Editor\Gizmo.cpp">
      <Filter>Graphics\Scene\Editor</Filter>
    </ClCompile>
    <ClCompile Include="Graphics\Scene\Editor\SceneEditorRenderer.cpp">
      <Filter>Graphics\Scene\Editor</Filter>
    </ClCompile>
    <ClCompile Include="Utils\DebugDrawer.cpp">
      <Filter>Utils</Filter>
    </ClCompile>
    <ClCompile Include="Effects\AmbientOcclusion\SSAO.cpp">
      <Filter>Effects\AmbientOcclusion</Filter>
    </ClCompile>
    <ClCompile Include="Utils\PixelZoom.cpp">
      <Filter>Utils</Filter>
    </ClCompile>
    <ClCompile Include="Effects\ParticleSystem\ParticleSystem.cpp">
      <Filter>Effects\ParticleSystem</Filter>
    </ClCompile>
    <ClCompile Include="API\DescriptorSet.cpp">
      <Filter>API</Filter>
    </ClCompile>
    <ClCompile Include="API\LowLevel\DescriptorPool.cpp">
      <Filter>API\LowLevel</Filter>
    </ClCompile>
    <ClCompile Include="API\vulkan\VKDevice.cpp">
      <Filter>API\Vulkan</Filter>
    </ClCompile>
    <ClCompile Include="API\vulkan\VKRenderContext.cpp">
      <Filter>API\Vulkan</Filter>
    </ClCompile>
    <ClCompile Include="API\vulkan\VKBuffer.cpp">
      <Filter>API\Vulkan</Filter>
    </ClCompile>
    <ClCompile Include="API\Vulkan\VKTexture.cpp">
      <Filter>API\Vulkan</Filter>
    </ClCompile>
    <ClCompile Include="API\Vulkan\VKFormats.cpp">
      <Filter>API\Vulkan</Filter>
    </ClCompile>
    <ClCompile Include="API\Vulkan\VKResourceViews.cpp">
      <Filter>API\Vulkan</Filter>
    </ClCompile>
    <ClCompile Include="API\Vulkan\VKShader.cpp">
      <Filter>API\Vulkan</Filter>
    </ClCompile>
    <ClCompile Include="API\Vulkan\VKFbo.cpp">
      <Filter>API\Vulkan</Filter>
    </ClCompile>
    <ClCompile Include="API\Vulkan\VKCopyContext.cpp">
      <Filter>API\Vulkan</Filter>
    </ClCompile>
    <ClCompile Include="API\Vulkan\VKGpuTimer.cpp">
      <Filter>API\Vulkan</Filter>
    </ClCompile>
    <ClCompile Include="API\Vulkan\VKComputeContext.cpp">
      <Filter>API\Vulkan</Filter>
    </ClCompile>
    <ClCompile Include="API\Vulkan\LowLevel\VKGpuFence.cpp">
      <Filter>API\Vulkan\LowLevel</Filter>
    </ClCompile>
    <ClCompile Include="API\Vulkan\LowLevel\VKLowLevelContextData.cpp">
      <Filter>API\Vulkan\LowLevel</Filter>
    </ClCompile>
    <ClCompile Include="API\Vulkan\LowLevel\VKRootSignature.cpp">
      <Filter>API\Vulkan\LowLevel</Filter>
    </ClCompile>
    <ClCompile Include="API\Vulkan\VKRasterizerState.cpp">
      <Filter>API\Vulkan</Filter>
    </ClCompile>
    <ClCompile Include="API\Vulkan\VKProgramVersion.cpp">
      <Filter>API\Vulkan</Filter>
    </ClCompile>
    <ClCompile Include="API\Vulkan\VKVao.cpp">
      <Filter>API\Vulkan</Filter>
    </ClCompile>
    <ClCompile Include="API\Vulkan\VKSampler.cpp">
      <Filter>API\Vulkan</Filter>
    </ClCompile>
    <ClCompile Include="API\Vulkan\VKGraphicsStateObject.cpp">
      <Filter>API\Vulkan</Filter>
    </ClCompile>
    <ClCompile Include="API\Vulkan\LowLevel\VKResourceAllocator.cpp">
      <Filter>API\Vulkan\LowLevel</Filter>
    </ClCompile>
    <ClCompile Include="API\Vulkan\LowLevel\VKDescriptorPool.cpp">
      <Filter>API\Vulkan\LowLevel</Filter>
    </ClCompile>
    <ClCompile Include="API\Vulkan\VKState.cpp">
      <Filter>API\Vulkan</Filter>
    </ClCompile>
    <ClCompile Include="API\Vulkan\LowLevel\VKDescriptorSet.cpp">
      <Filter>API\Vulkan\LowLevel</Filter>
    </ClCompile>
    <ClCompile Include="API\Buffer.cpp">
      <Filter>API</Filter>
    </ClCompile>
    <ClCompile Include="API\Vulkan\VkSmartHandle.cpp">
      <Filter>API\Vulkan</Filter>
    </ClCompile>
    <ClCompile Include="API\ComputeContext.cpp">
      <Filter>API</Filter>
    </ClCompile>
    <ClCompile Include="API\CopyContext.cpp">
      <Filter>API</Filter>
    </ClCompile>
    <ClCompile Include="API\Device.cpp">
      <Filter>API</Filter>
    </ClCompile>
    <ClCompile Include="API\GpuTimer.cpp">
      <Filter>API</Filter>
    </ClCompile>
    <ClCompile Include="API\LowLevel\ResourceAllocator.cpp">
      <Filter>API</Filter>
    </ClCompile>
    <ClCompile Include="API\ResourceViews.cpp">
      <Filter>API</Filter>
    </ClCompile>
    <ClCompile Include="API\Vulkan\VKComputeStateObject.cpp">
      <Filter>API\Vulkan</Filter>
    </ClCompile>
    <ClCompile Include="API\Vulkan\VkQueryHeap.cpp">
      <Filter>API\Vulkan</Filter>
    </ClCompile>
    <ClCompile Include="Effects\TAA\TAA.cpp">
      <Filter>Effects\TAA</Filter>
    </ClCompile>
    <ClCompile Include="MultiRendererSample.cpp" />
    <ClCompile Include="Utils\PythonEmbedding.cpp">
      <Filter>Utils</Filter>
    </ClCompile>
    <ClCompile Include="API\Window.cpp">
      <Filter>API</Filter>
    </ClCompile>
    <ClCompile Include="Graphics\Model\SkinningCache.cpp">
      <Filter>Graphics\Model</Filter>
    </ClCompile>
    <ClCompile Include="Graphics\Program\ParameterBlock.cpp">
      <Filter>Graphics\Program</Filter>
    </ClCompile>
    <ClCompile Include="Graphics\Program\Program.cpp">
      <Filter>Graphics\Program</Filter>
    </ClCompile>
    <ClCompile Include="Graphics\Program\ProgramReflection.cpp">
      <Filter>Graphics\Program</Filter>
    </ClCompile>
    <ClCompile Include="Graphics\Program\ProgramVars.cpp">
      <Filter>Graphics\Program</Filter>
    </ClCompile>
    <ClCompile Include="Graphics\Program\ProgramVersion.cpp">
      <Filter>Graphics\Program</Filter>
    </ClCompile>
    <ClCompile Include="Graphics\Program\ComputeProgram.cpp">
      <Filter>Graphics\Program</Filter>
    </ClCompile>
    <ClCompile Include="Graphics\Program\GraphicsProgram.cpp">
      <Filter>Graphics\Program</Filter>
    </ClCompile>
    <ClCompile Include="Utils\Platform\Linux\Linux.cpp">
      <Filter>Utils\Platform\Linux</Filter>
    </ClCompile>
    <ClCompile Include="Utils\Platform\Windows\Windows.cpp">
      <Filter>Utils\Platform\Windows</Filter>
    </ClCompile>
    <ClCompile Include="Utils\Platform\Windows\ProgressBarWin.cpp">
      <Filter>Utils\Platform\Windows</Filter>
    </ClCompile>
    <ClCompile Include="Utils\Platform\Linux\ProgressBarLinux.cpp">
      <Filter>Utils\Platform\Linux</Filter>
    </ClCompile>
    <ClCompile Include="Utils\Platform\OS.cpp">
      <Filter>Utils\Platform</Filter>
    </ClCompile>
    <ClCompile Include="Utils\DXHeader.cpp">
      <Filter>Utils</Filter>
    </ClCompile>
    <ClCompile Include="Utils\Platform\ProgressBar.cpp">
      <Filter>Utils\Platform</Filter>
    </ClCompile>
    <ClCompile Include="API\D3D12\D3D12Buffer.cpp">
      <Filter>API\D3D12</Filter>
    </ClCompile>
    <ClCompile Include="API\D3D12\D3D12ComputeContext.cpp">
      <Filter>API\D3D12</Filter>
    </ClCompile>
    <ClCompile Include="API\D3D12\D3D12ComputeStateObject.cpp">
      <Filter>API\D3D12</Filter>
    </ClCompile>
    <ClCompile Include="API\D3D12\D3D12CopyContext.cpp">
      <Filter>API\D3D12</Filter>
    </ClCompile>
    <ClCompile Include="API\D3D12\D3D12Device.cpp">
      <Filter>API\D3D12</Filter>
    </ClCompile>
    <ClCompile Include="API\D3D12\D3D12Fbo.cpp">
      <Filter>API\D3D12</Filter>
    </ClCompile>
    <ClCompile Include="API\D3D12\D3D12GpuTimer.cpp">
      <Filter>API\D3D12</Filter>
    </ClCompile>
    <ClCompile Include="API\D3D12\D3D12GraphicsStateObject.cpp">
      <Filter>API\D3D12</Filter>
    </ClCompile>
    <ClCompile Include="API\D3D12\D3D12QueryHeap.cpp">
      <Filter>API\D3D12</Filter>
    </ClCompile>
    <ClCompile Include="API\D3D12\D3D12RasterizerState.cpp">
      <Filter>API\D3D12</Filter>
    </ClCompile>
    <ClCompile Include="API\D3D12\D3D12RenderContext.cpp">
      <Filter>API\D3D12</Filter>
    </ClCompile>
    <ClCompile Include="API\D3D12\D3D12Resource.cpp">
      <Filter>API\D3D12</Filter>
    </ClCompile>
    <ClCompile Include="API\D3D12\D3D12ResourceViews.cpp">
      <Filter>API\D3D12</Filter>
    </ClCompile>
    <ClCompile Include="API\D3D12\D3D12Sampler.cpp">
      <Filter>API\D3D12</Filter>
    </ClCompile>
    <ClCompile Include="API\D3D12\D3D12State.cpp">
      <Filter>API\D3D12</Filter>
    </ClCompile>
    <ClCompile Include="API\D3D12\D3D12Texture.cpp">
      <Filter>API\D3D12</Filter>
    </ClCompile>
    <ClCompile Include="API\D3D12\D3D12Vao.cpp">
      <Filter>API\D3D12</Filter>
    </ClCompile>
    <ClCompile Include="API\D3D12\D3DFormats.cpp">
      <Filter>API\D3D12</Filter>
    </ClCompile>
    <ClCompile Include="API\D3D12\D3DProgramVersion.cpp">
      <Filter>API\D3D12</Filter>
    </ClCompile>
    <ClCompile Include="API\D3D12\D3DShader.cpp">
      <Filter>API\D3D12</Filter>
    </ClCompile>
    <ClCompile Include="API\D3D12\LowLevel\D3D12DescriptorSet.cpp">
      <Filter>API\D3D12\LowLevel</Filter>
    </ClCompile>
    <ClCompile Include="API\D3D12\LowLevel\D3D12GpuFence.cpp">
      <Filter>API\D3D12\LowLevel</Filter>
    </ClCompile>
    <ClCompile Include="API\D3D12\LowLevel\D3D12LowLevelContextData.cpp">
      <Filter>API\D3D12\LowLevel</Filter>
    </ClCompile>
    <ClCompile Include="API\D3D12\LowLevel\D3D12ResourceAllocator.cpp">
      <Filter>API\D3D12\LowLevel</Filter>
    </ClCompile>
    <ClCompile Include="API\D3D12\LowLevel\D3D12RootSignature.cpp">
      <Filter>API\D3D12\LowLevel</Filter>
    </ClCompile>
    <ClCompile Include="API\D3D12\LowLevel\D3D12DescriptorHeap.cpp">
      <Filter>API\D3D12\LowLevel</Filter>
    </ClCompile>
    <ClCompile Include="API\D3D12\LowLevel\D3D12DescriptorPool.cpp">
      <Filter>API\D3D12\LowLevel</Filter>
    </ClCompile>
    <ClCompile Include="Graphics\LightProbe.cpp">
      <Filter>Graphics</Filter>
    </ClCompile>
    <ClCompile Include="Raytracing\RtModel.cpp">
      <Filter>Raytracing</Filter>
    </ClCompile>
    <ClCompile Include="Raytracing\RtProgramVars.cpp">
      <Filter>Raytracing</Filter>
    </ClCompile>
    <ClCompile Include="Raytracing\RtProgramVarsHelper.cpp">
      <Filter>Raytracing</Filter>
    </ClCompile>
    <ClCompile Include="Raytracing\RtSample.cpp">
      <Filter>Raytracing</Filter>
    </ClCompile>
    <ClCompile Include="Raytracing\RtScene.cpp">
      <Filter>Raytracing</Filter>
    </ClCompile>
    <ClCompile Include="Raytracing\RtSceneRenderer.cpp">
      <Filter>Raytracing</Filter>
    </ClCompile>
    <ClCompile Include="Raytracing\RtState.cpp">
      <Filter>Raytracing</Filter>
    </ClCompile>
    <ClCompile Include="Raytracing\RtStateObject.cpp">
      <Filter>Raytracing</Filter>
    </ClCompile>
    <ClCompile Include="Raytracing\RtProgram\HitProgram.cpp">
      <Filter>Raytracing\RtProgram</Filter>
    </ClCompile>
    <ClCompile Include="Raytracing\RtProgram\RtProgram.cpp">
      <Filter>Raytracing\RtProgram</Filter>
    </ClCompile>
    <ClCompile Include="Raytracing\RtProgram\RtProgramVersion.cpp">
      <Filter>Raytracing\RtProgram</Filter>
    </ClCompile>
    <ClCompile Include="Raytracing\RtShader.cpp">
      <Filter>Raytracing</Filter>
    </ClCompile>
    <ClCompile Include="Raytracing\RtRenderContext.cpp">
      <Filter>Raytracing</Filter>
    </ClCompile>
    <ClCompile Include="Graphics\Program\ShaderLibrary.cpp">
      <Filter>Graphics\Program</Filter>
    </ClCompile>
    <ClCompile Include="API\Vulkan\VkResource.cpp">
      <Filter>API\Vulkan</Filter>
    </ClCompile>
    <ClCompile Include="Effects\FXAA\FXAA.cpp">
      <Filter>Effects\FXAA</Filter>
    </ClCompile>
    <ClCompile Include="Graphics\RenderGraph\RenderGraph.cpp">
      <Filter>Graphics\RenderGraph</Filter>
    </ClCompile>
    <ClCompile Include="RenderPasses\SceneRenderPass.cpp">
      <Filter>RenderPasses</Filter>
    </ClCompile>
    <ClCompile Include="RenderPasses\BlitPass.cpp">
      <Filter>RenderPasses</Filter>
    </ClCompile>
    <ClCompile Include="RenderPasses\GraphEditorGuiPass.cpp">
      <Filter>RenderPasses</Filter>
    </ClCompile>
    <ClCompile Include="RenderPasses\DepthPass.cpp">
      <Filter>RenderPasses</Filter>
    </ClCompile>
    <ClCompile Include="RenderPasses\ShadowPass.cpp">
      <Filter>RenderPasses</Filter>
    </ClCompile>
<<<<<<< HEAD
    <ClCompile Include="RenderPasses\NodeGraphGuiPass.cpp">
      <Filter>RenderPasses</Filter>
    </ClCompile>
    <ClCompile Include="Utils\GuiProperty.cpp">
=======
    <ClCompile Include="Graphics\RenderGraph\RenderPassReflection.cpp">
      <Filter>Graphics\RenderGraph</Filter>
    </ClCompile>
    <ClCompile Include="Graphics\RenderGraph\ResourceCache.cpp">
      <Filter>Graphics\RenderGraph</Filter>
    </ClCompile>
    <ClCompile Include="Utils\VariablesBufferUI.cpp">
>>>>>>> 392e6e74
      <Filter>Utils</Filter>
    </ClCompile>
  </ItemGroup>
  <ItemGroup>
    <ClInclude Include="Graphics\Model\Animation.h">
      <Filter>Graphics\Model</Filter>
    </ClInclude>
    <ClInclude Include="Graphics\Model\AnimationController.h">
      <Filter>Graphics\Model</Filter>
    </ClInclude>
    <ClInclude Include="Graphics\Model\Mesh.h">
      <Filter>Graphics\Model</Filter>
    </ClInclude>
    <ClInclude Include="Graphics\Model\Model.h">
      <Filter>Graphics\Model</Filter>
    </ClInclude>
    <ClInclude Include="Graphics\FullScreenPass.h">
      <Filter>Graphics</Filter>
    </ClInclude>
    <ClInclude Include="Graphics\Light.h">
      <Filter>Graphics</Filter>
    </ClInclude>
    <ClInclude Include="Utils\Bitmap.h">
      <Filter>Utils</Filter>
    </ClInclude>
    <ClInclude Include="Utils\Font.h">
      <Filter>Utils</Filter>
    </ClInclude>
    <ClInclude Include="Utils\Gui.h">
      <Filter>Utils</Filter>
    </ClInclude>
    <ClInclude Include="Utils\Logger.h">
      <Filter>Utils</Filter>
    </ClInclude>
    <ClInclude Include="Utils\TextRenderer.h">
      <Filter>Utils</Filter>
    </ClInclude>
    <ClInclude Include="Utils\UserInput.h">
      <Filter>Utils</Filter>
    </ClInclude>
    <ClInclude Include="Utils\FrameRate.h">
      <Filter>Utils</Filter>
    </ClInclude>
    <ClInclude Include="Utils\CpuTimer.h">
      <Filter>Utils</Filter>
    </ClInclude>
    <ClInclude Include="Utils\Profiler.h">
      <Filter>Utils</Filter>
    </ClInclude>
    <ClInclude Include="Data\VertexAttrib.h">
      <Filter>Data</Filter>
    </ClInclude>
    <ClInclude Include="Utils\BinaryFileStream.h">
      <Filter>Utils</Filter>
    </ClInclude>
    <ClInclude Include="Utils\AABB.h">
      <Filter>Utils</Filter>
    </ClInclude>
    <ClInclude Include="Utils\StringUtils.h">
      <Filter>Utils</Filter>
    </ClInclude>
    <ClInclude Include="Graphics\Model\Loaders\AssimpModelImporter.h">
      <Filter>Graphics\Model\Loaders</Filter>
    </ClInclude>
    <ClInclude Include="Graphics\Model\Loaders\BinaryModelImporter.h">
      <Filter>Graphics\Model\Loaders</Filter>
    </ClInclude>
    <ClInclude Include="Graphics\Model\Loaders\BinaryModelExporter.h">
      <Filter>Graphics\Model\Loaders</Filter>
    </ClInclude>
    <ClInclude Include="Graphics\Model\Loaders\BinaryModelSpec.h">
      <Filter>Graphics\Model\Loaders</Filter>
    </ClInclude>
    <ClInclude Include="Graphics\Scene\SceneImporter.h">
      <Filter>Graphics\Scene</Filter>
    </ClInclude>
    <ClInclude Include="Graphics\Scene\Scene.h">
      <Filter>Graphics\Scene</Filter>
    </ClInclude>
    <ClInclude Include="Graphics\Scene\SceneRenderer.h">
      <Filter>Graphics\Scene</Filter>
    </ClInclude>
    <ClInclude Include="Graphics\Model\ModelRenderer.h">
      <Filter>Graphics\Model</Filter>
    </ClInclude>
    <ClInclude Include="Graphics\Camera\Camera.h">
      <Filter>Graphics\Camera</Filter>
    </ClInclude>
    <ClInclude Include="Graphics\Camera\CameraController.h">
      <Filter>Graphics\Camera</Filter>
    </ClInclude>
    <ClInclude Include="Utils\Math\CubicSpline.h">
      <Filter>Utils\Math</Filter>
    </ClInclude>
    <ClInclude Include="Utils\Math\FalcorMath.h">
      <Filter>Utils\Math</Filter>
    </ClInclude>
    <ClInclude Include="Graphics\Scene\SceneExporter.h">
      <Filter>Graphics\Scene</Filter>
    </ClInclude>
    <ClInclude Include="Graphics\Scene\SceneExportImportCommon.h">
      <Filter>Graphics\Scene</Filter>
    </ClInclude>
    <ClInclude Include="Data\HostDeviceData.h">
      <Filter>Data</Filter>
    </ClInclude>
    <ClInclude Include="Graphics\Paths\MovableObject.h">
      <Filter>Graphics\Paths</Filter>
    </ClInclude>
    <ClInclude Include="Graphics\Paths\ObjectPath.h">
      <Filter>Graphics\Paths</Filter>
    </ClInclude>
    <ClInclude Include="Graphics\Paths\PathEditor.h">
      <Filter>Graphics\Paths</Filter>
    </ClInclude>
    <ClInclude Include="Data\HlslGlslCommon.h">
      <Filter>Data</Filter>
    </ClInclude>
    <ClInclude Include="Graphics\Material\Material.h">
      <Filter>Graphics\Material</Filter>
    </ClInclude>
    <ClInclude Include="Utils\Video\VideoDecoder.h">
      <Filter>Utils\Video</Filter>
    </ClInclude>
    <ClInclude Include="Utils\Video\VideoEncoder.h">
      <Filter>Utils\Video</Filter>
    </ClInclude>
    <ClInclude Include="Utils\Video\VideoEncoderUI.h">
      <Filter>Utils\Video</Filter>
    </ClInclude>
    <ClInclude Include="Graphics\FboHelper.h">
      <Filter>Graphics</Filter>
    </ClInclude>
    <ClInclude Include="Graphics\TextureHelper.h">
      <Filter>Graphics</Filter>
    </ClInclude>
    <ClInclude Include="Graphics\Model\Loaders\SimpleModelImporter.h">
      <Filter>Graphics\Model\Loaders</Filter>
    </ClInclude>
    <ClInclude Include="VR\OpenVR\VRController.h">
      <Filter>VR\OpenVR</Filter>
    </ClInclude>
    <ClInclude Include="VR\OpenVR\VRDisplay.h">
      <Filter>VR\OpenVR</Filter>
    </ClInclude>
    <ClInclude Include="VR\OpenVR\VRPlayArea.h">
      <Filter>VR\OpenVR</Filter>
    </ClInclude>
    <ClInclude Include="VR\OpenVR\VRSystem.h">
      <Filter>VR\OpenVR</Filter>
    </ClInclude>
    <ClInclude Include="VR\OpenVR\VRTrackerBox.h">
      <Filter>VR\OpenVR</Filter>
    </ClInclude>
    <ClInclude Include="Utils\Math\ParallelReduction.h">
      <Filter>Utils\Math</Filter>
    </ClInclude>
    <ClInclude Include="Utils\Psychophysics\Experiment.h">
      <Filter>Utils\Psychophysics</Filter>
    </ClInclude>
    <ClInclude Include="Utils\Psychophysics\SingleThresholdMeasurement.h">
      <Filter>Utils\Psychophysics</Filter>
    </ClInclude>
    <ClInclude Include="Utils\MonitorInfo.h">
      <Filter>Utils</Filter>
    </ClInclude>
    <ClInclude Include="Effects\NormalMap\LeanMap.h">
      <Filter>Effects\NormalMap</Filter>
    </ClInclude>
    <ClInclude Include="Effects\Shadows\CSM.h">
      <Filter>Effects\Shadows</Filter>
    </ClInclude>
    <ClInclude Include="Effects\Utils\GaussianBlur.h">
      <Filter>Effects\Utils</Filter>
    </ClInclude>
    <ClInclude Include="Effects\SkyBox\SkyBox.h">
      <Filter>Effects\SkyBox</Filter>
    </ClInclude>
    <ClInclude Include="Effects\ToneMapping\ToneMapping.h">
      <Filter>Effects\ToneMapping</Filter>
    </ClInclude>
    <ClInclude Include="Graphics\Model\Loaders\BinaryImage.hpp">
      <Filter>Graphics\Model\Loaders</Filter>
    </ClInclude>
    <ClInclude Include="VR\VrFbo.h">
      <Filter>VR</Filter>
    </ClInclude>
    <ClInclude Include="API\RasterizerState.h">
      <Filter>API</Filter>
    </ClInclude>
    <ClInclude Include="API\RenderContext.h">
      <Filter>API</Filter>
    </ClInclude>
    <ClInclude Include="API\Sampler.h">
      <Filter>API</Filter>
    </ClInclude>
    <ClInclude Include="API\Shader.h">
      <Filter>API</Filter>
    </ClInclude>
    <ClInclude Include="API\Texture.h">
      <Filter>API</Filter>
    </ClInclude>
    <ClInclude Include="API\VAO.h">
      <Filter>API</Filter>
    </ClInclude>
    <ClInclude Include="API\VertexLayout.h">
      <Filter>API</Filter>
    </ClInclude>
    <ClInclude Include="API\Window.h">
      <Filter>API</Filter>
    </ClInclude>
    <ClInclude Include="API\BlendState.h">
      <Filter>API</Filter>
    </ClInclude>
    <ClInclude Include="API\Buffer.h">
      <Filter>API</Filter>
    </ClInclude>
    <ClInclude Include="API\DepthStencilState.h">
      <Filter>API</Filter>
    </ClInclude>
    <ClInclude Include="API\Device.h">
      <Filter>API</Filter>
    </ClInclude>
    <ClInclude Include="API\FBO.h">
      <Filter>API</Filter>
    </ClInclude>
    <ClInclude Include="API\Formats.h">
      <Filter>API</Filter>
    </ClInclude>
    <ClInclude Include="API\GpuTimer.h">
      <Filter>API</Filter>
    </ClInclude>
    <ClInclude Include="API\LowLevel\FencedPool.h">
      <Filter>API\LowLevel</Filter>
    </ClInclude>
    <ClInclude Include="API\LowLevel\GpuFence.h">
      <Filter>API\LowLevel</Filter>
    </ClInclude>
    <ClInclude Include="API\LowLevel\RootSignature.h">
      <Filter>API\LowLevel</Filter>
    </ClInclude>
    <ClInclude Include="Utils\DDSHeader.h">
      <Filter>Utils</Filter>
    </ClInclude>
    <ClInclude Include="API\ConstantBuffer.h">
      <Filter>API</Filter>
    </ClInclude>
    <ClInclude Include="API\LowLevel\ResourceAllocator.h">
      <Filter>API\LowLevel</Filter>
    </ClInclude>
    <ClInclude Include="..\Externals\dear_imgui\imconfig.h">
      <Filter>Externals\dear_imgui</Filter>
    </ClInclude>
    <ClInclude Include="..\Externals\dear_imgui\imgui.h">
      <Filter>Externals\dear_imgui</Filter>
    </ClInclude>
    <ClInclude Include="..\Externals\dear_imgui\imgui_internal.h">
      <Filter>Externals\dear_imgui</Filter>
    </ClInclude>
    <ClInclude Include="..\Externals\dear_imgui\stb_rect_pack.h">
      <Filter>Externals\dear_imgui</Filter>
    </ClInclude>
    <ClInclude Include="..\Externals\dear_imgui\stb_textedit.h">
      <Filter>Externals\dear_imgui</Filter>
    </ClInclude>
    <ClInclude Include="..\Externals\dear_imgui\stb_truetype.h">
      <Filter>Externals\dear_imgui</Filter>
    </ClInclude>
    <ClInclude Include="..\Externals\FFMpeg\include\libavcodec\avcodec.h">
      <Filter>Externals\FFMpeg\libavcodec</Filter>
    </ClInclude>
    <ClInclude Include="..\Externals\FFMpeg\include\libavcodec\avfft.h">
      <Filter>Externals\FFMpeg\libavcodec</Filter>
    </ClInclude>
    <ClInclude Include="..\Externals\FFMpeg\include\libavcodec\dv_profile.h">
      <Filter>Externals\FFMpeg\libavcodec</Filter>
    </ClInclude>
    <ClInclude Include="..\Externals\FFMpeg\include\libavcodec\dxva2.h">
      <Filter>Externals\FFMpeg\libavcodec</Filter>
    </ClInclude>
    <ClInclude Include="..\Externals\FFMpeg\include\libavcodec\old_codec_ids.h">
      <Filter>Externals\FFMpeg\libavcodec</Filter>
    </ClInclude>
    <ClInclude Include="..\Externals\FFMpeg\include\libavcodec\qsv.h">
      <Filter>Externals\FFMpeg\libavcodec</Filter>
    </ClInclude>
    <ClInclude Include="..\Externals\FFMpeg\include\libavcodec\vaapi.h">
      <Filter>Externals\FFMpeg\libavcodec</Filter>
    </ClInclude>
    <ClInclude Include="..\Externals\FFMpeg\include\libavcodec\vda.h">
      <Filter>Externals\FFMpeg\libavcodec</Filter>
    </ClInclude>
    <ClInclude Include="..\Externals\FFMpeg\include\libavcodec\vdpau.h">
      <Filter>Externals\FFMpeg\libavcodec</Filter>
    </ClInclude>
    <ClInclude Include="..\Externals\FFMpeg\include\libavcodec\version.h">
      <Filter>Externals\FFMpeg\libavcodec</Filter>
    </ClInclude>
    <ClInclude Include="..\Externals\FFMpeg\include\libavcodec\vorbis_parser.h">
      <Filter>Externals\FFMpeg\libavcodec</Filter>
    </ClInclude>
    <ClInclude Include="..\Externals\FFMpeg\include\libavcodec\xvmc.h">
      <Filter>Externals\FFMpeg\libavcodec</Filter>
    </ClInclude>
    <ClInclude Include="..\Externals\FFMpeg\include\libavdevice\avdevice.h">
      <Filter>Externals\FFMpeg\libavdevice</Filter>
    </ClInclude>
    <ClInclude Include="..\Externals\FFMpeg\include\libavdevice\version.h">
      <Filter>Externals\FFMpeg\libavdevice</Filter>
    </ClInclude>
    <ClInclude Include="..\Externals\FFMpeg\include\libavfilter\avfilter.h">
      <Filter>Externals\FFMpeg\libavfilter</Filter>
    </ClInclude>
    <ClInclude Include="..\Externals\FFMpeg\include\libavfilter\avfiltergraph.h">
      <Filter>Externals\FFMpeg\libavfilter</Filter>
    </ClInclude>
    <ClInclude Include="..\Externals\FFMpeg\include\libavfilter\buffersink.h">
      <Filter>Externals\FFMpeg\libavfilter</Filter>
    </ClInclude>
    <ClInclude Include="..\Externals\FFMpeg\include\libavfilter\buffersrc.h">
      <Filter>Externals\FFMpeg\libavfilter</Filter>
    </ClInclude>
    <ClInclude Include="..\Externals\FFMpeg\include\libavfilter\version.h">
      <Filter>Externals\FFMpeg\libavfilter</Filter>
    </ClInclude>
    <ClInclude Include="..\Externals\FFMpeg\include\libavfilter\asrc_abuffer.h">
      <Filter>Externals\FFMpeg\libavfilter</Filter>
    </ClInclude>
    <ClInclude Include="..\Externals\FFMpeg\include\libavfilter\avcodec.h">
      <Filter>Externals\FFMpeg\libavfilter</Filter>
    </ClInclude>
    <ClInclude Include="..\Externals\FFMpeg\include\libavformat\version.h">
      <Filter>Externals\FFMpeg\libavformat</Filter>
    </ClInclude>
    <ClInclude Include="..\Externals\FFMpeg\include\libavformat\avformat.h">
      <Filter>Externals\FFMpeg\libavformat</Filter>
    </ClInclude>
    <ClInclude Include="..\Externals\FFMpeg\include\libavformat\avio.h">
      <Filter>Externals\FFMpeg\libavformat</Filter>
    </ClInclude>
    <ClInclude Include="..\Externals\FFMpeg\include\libavutil\avconfig.h">
      <Filter>Externals\FFMpeg\libavutil</Filter>
    </ClInclude>
    <ClInclude Include="..\Externals\FFMpeg\include\libavutil\avstring.h">
      <Filter>Externals\FFMpeg\libavutil</Filter>
    </ClInclude>
    <ClInclude Include="..\Externals\FFMpeg\include\libavutil\avutil.h">
      <Filter>Externals\FFMpeg\libavutil</Filter>
    </ClInclude>
    <ClInclude Include="..\Externals\FFMpeg\include\libavutil\base64.h">
      <Filter>Externals\FFMpeg\libavutil</Filter>
    </ClInclude>
    <ClInclude Include="..\Externals\FFMpeg\include\libavutil\blowfish.h">
      <Filter>Externals\FFMpeg\libavutil</Filter>
    </ClInclude>
    <ClInclude Include="..\Externals\FFMpeg\include\libavutil\bprint.h">
      <Filter>Externals\FFMpeg\libavutil</Filter>
    </ClInclude>
    <ClInclude Include="..\Externals\FFMpeg\include\libavutil\bswap.h">
      <Filter>Externals\FFMpeg\libavutil</Filter>
    </ClInclude>
    <ClInclude Include="..\Externals\FFMpeg\include\libavutil\buffer.h">
      <Filter>Externals\FFMpeg\libavutil</Filter>
    </ClInclude>
    <ClInclude Include="..\Externals\FFMpeg\include\libavutil\camellia.h">
      <Filter>Externals\FFMpeg\libavutil</Filter>
    </ClInclude>
    <ClInclude Include="..\Externals\FFMpeg\include\libavutil\cast5.h">
      <Filter>Externals\FFMpeg\libavutil</Filter>
    </ClInclude>
    <ClInclude Include="..\Externals\FFMpeg\include\libavutil\channel_layout.h">
      <Filter>Externals\FFMpeg\libavutil</Filter>
    </ClInclude>
    <ClInclude Include="..\Externals\FFMpeg\include\libavutil\common.h">
      <Filter>Externals\FFMpeg\libavutil</Filter>
    </ClInclude>
    <ClInclude Include="..\Externals\FFMpeg\include\libavutil\cpu.h">
      <Filter>Externals\FFMpeg\libavutil</Filter>
    </ClInclude>
    <ClInclude Include="..\Externals\FFMpeg\include\libavutil\crc.h">
      <Filter>Externals\FFMpeg\libavutil</Filter>
    </ClInclude>
    <ClInclude Include="..\Externals\FFMpeg\include\libavutil\dict.h">
      <Filter>Externals\FFMpeg\libavutil</Filter>
    </ClInclude>
    <ClInclude Include="..\Externals\FFMpeg\include\libavutil\display.h">
      <Filter>Externals\FFMpeg\libavutil</Filter>
    </ClInclude>
    <ClInclude Include="..\Externals\FFMpeg\include\libavutil\downmix_info.h">
      <Filter>Externals\FFMpeg\libavutil</Filter>
    </ClInclude>
    <ClInclude Include="..\Externals\FFMpeg\include\libavutil\error.h">
      <Filter>Externals\FFMpeg\libavutil</Filter>
    </ClInclude>
    <ClInclude Include="..\Externals\FFMpeg\include\libavutil\eval.h">
      <Filter>Externals\FFMpeg\libavutil</Filter>
    </ClInclude>
    <ClInclude Include="..\Externals\FFMpeg\include\libavutil\ffversion.h">
      <Filter>Externals\FFMpeg\libavutil</Filter>
    </ClInclude>
    <ClInclude Include="..\Externals\FFMpeg\include\libavutil\fifo.h">
      <Filter>Externals\FFMpeg\libavutil</Filter>
    </ClInclude>
    <ClInclude Include="..\Externals\FFMpeg\include\libavutil\file.h">
      <Filter>Externals\FFMpeg\libavutil</Filter>
    </ClInclude>
    <ClInclude Include="..\Externals\FFMpeg\include\libavutil\frame.h">
      <Filter>Externals\FFMpeg\libavutil</Filter>
    </ClInclude>
    <ClInclude Include="..\Externals\FFMpeg\include\libavutil\hash.h">
      <Filter>Externals\FFMpeg\libavutil</Filter>
    </ClInclude>
    <ClInclude Include="..\Externals\FFMpeg\include\libavutil\hmac.h">
      <Filter>Externals\FFMpeg\libavutil</Filter>
    </ClInclude>
    <ClInclude Include="..\Externals\FFMpeg\include\libavutil\imgutils.h">
      <Filter>Externals\FFMpeg\libavutil</Filter>
    </ClInclude>
    <ClInclude Include="..\Externals\FFMpeg\include\libavutil\intfloat.h">
      <Filter>Externals\FFMpeg\libavutil</Filter>
    </ClInclude>
    <ClInclude Include="..\Externals\FFMpeg\include\libavutil\intreadwrite.h">
      <Filter>Externals\FFMpeg\libavutil</Filter>
    </ClInclude>
    <ClInclude Include="..\Externals\FFMpeg\include\libavutil\lfg.h">
      <Filter>Externals\FFMpeg\libavutil</Filter>
    </ClInclude>
    <ClInclude Include="..\Externals\FFMpeg\include\libavutil\log.h">
      <Filter>Externals\FFMpeg\libavutil</Filter>
    </ClInclude>
    <ClInclude Include="..\Externals\FFMpeg\include\libavutil\lzo.h">
      <Filter>Externals\FFMpeg\libavutil</Filter>
    </ClInclude>
    <ClInclude Include="..\Externals\FFMpeg\include\libavutil\macros.h">
      <Filter>Externals\FFMpeg\libavutil</Filter>
    </ClInclude>
    <ClInclude Include="..\Externals\FFMpeg\include\libavutil\mathematics.h">
      <Filter>Externals\FFMpeg\libavutil</Filter>
    </ClInclude>
    <ClInclude Include="..\Externals\FFMpeg\include\libavutil\md5.h">
      <Filter>Externals\FFMpeg\libavutil</Filter>
    </ClInclude>
    <ClInclude Include="..\Externals\FFMpeg\include\libavutil\mem.h">
      <Filter>Externals\FFMpeg\libavutil</Filter>
    </ClInclude>
    <ClInclude Include="..\Externals\FFMpeg\include\libavutil\motion_vector.h">
      <Filter>Externals\FFMpeg\libavutil</Filter>
    </ClInclude>
    <ClInclude Include="..\Externals\FFMpeg\include\libavutil\murmur3.h">
      <Filter>Externals\FFMpeg\libavutil</Filter>
    </ClInclude>
    <ClInclude Include="..\Externals\FFMpeg\include\libavutil\old_pix_fmts.h">
      <Filter>Externals\FFMpeg\libavutil</Filter>
    </ClInclude>
    <ClInclude Include="..\Externals\FFMpeg\include\libavutil\opt.h">
      <Filter>Externals\FFMpeg\libavutil</Filter>
    </ClInclude>
    <ClInclude Include="..\Externals\FFMpeg\include\libavutil\parseutils.h">
      <Filter>Externals\FFMpeg\libavutil</Filter>
    </ClInclude>
    <ClInclude Include="..\Externals\FFMpeg\include\libavutil\pixdesc.h">
      <Filter>Externals\FFMpeg\libavutil</Filter>
    </ClInclude>
    <ClInclude Include="..\Externals\FFMpeg\include\libavutil\pixelutils.h">
      <Filter>Externals\FFMpeg\libavutil</Filter>
    </ClInclude>
    <ClInclude Include="..\Externals\FFMpeg\include\libavutil\pixfmt.h">
      <Filter>Externals\FFMpeg\libavutil</Filter>
    </ClInclude>
    <ClInclude Include="..\Externals\FFMpeg\include\libavutil\random_seed.h">
      <Filter>Externals\FFMpeg\libavutil</Filter>
    </ClInclude>
    <ClInclude Include="..\Externals\FFMpeg\include\libavutil\rational.h">
      <Filter>Externals\FFMpeg\libavutil</Filter>
    </ClInclude>
    <ClInclude Include="..\Externals\FFMpeg\include\libavutil\replaygain.h">
      <Filter>Externals\FFMpeg\libavutil</Filter>
    </ClInclude>
    <ClInclude Include="..\Externals\FFMpeg\include\libavutil\ripemd.h">
      <Filter>Externals\FFMpeg\libavutil</Filter>
    </ClInclude>
    <ClInclude Include="..\Externals\FFMpeg\include\libavutil\samplefmt.h">
      <Filter>Externals\FFMpeg\libavutil</Filter>
    </ClInclude>
    <ClInclude Include="..\Externals\FFMpeg\include\libavutil\sha.h">
      <Filter>Externals\FFMpeg\libavutil</Filter>
    </ClInclude>
    <ClInclude Include="..\Externals\FFMpeg\include\libavutil\sha512.h">
      <Filter>Externals\FFMpeg\libavutil</Filter>
    </ClInclude>
    <ClInclude Include="..\Externals\FFMpeg\include\libavutil\stereo3d.h">
      <Filter>Externals\FFMpeg\libavutil</Filter>
    </ClInclude>
    <ClInclude Include="..\Externals\FFMpeg\include\libavutil\threadmessage.h">
      <Filter>Externals\FFMpeg\libavutil</Filter>
    </ClInclude>
    <ClInclude Include="..\Externals\FFMpeg\include\libavutil\time.h">
      <Filter>Externals\FFMpeg\libavutil</Filter>
    </ClInclude>
    <ClInclude Include="..\Externals\FFMpeg\include\libavutil\timecode.h">
      <Filter>Externals\FFMpeg\libavutil</Filter>
    </ClInclude>
    <ClInclude Include="..\Externals\FFMpeg\include\libavutil\timestamp.h">
      <Filter>Externals\FFMpeg\libavutil</Filter>
    </ClInclude>
    <ClInclude Include="..\Externals\FFMpeg\include\libavutil\twofish.h">
      <Filter>Externals\FFMpeg\libavutil</Filter>
    </ClInclude>
    <ClInclude Include="..\Externals\FFMpeg\include\libavutil\version.h">
      <Filter>Externals\FFMpeg\libavutil</Filter>
    </ClInclude>
    <ClInclude Include="..\Externals\FFMpeg\include\libavutil\xtea.h">
      <Filter>Externals\FFMpeg\libavutil</Filter>
    </ClInclude>
    <ClInclude Include="..\Externals\FFMpeg\include\libavutil\adler32.h">
      <Filter>Externals\FFMpeg\libavutil</Filter>
    </ClInclude>
    <ClInclude Include="..\Externals\FFMpeg\include\libavutil\aes.h">
      <Filter>Externals\FFMpeg\libavutil</Filter>
    </ClInclude>
    <ClInclude Include="..\Externals\FFMpeg\include\libavutil\attributes.h">
      <Filter>Externals\FFMpeg\libavutil</Filter>
    </ClInclude>
    <ClInclude Include="..\Externals\FFMpeg\include\libavutil\audio_fifo.h">
      <Filter>Externals\FFMpeg\libavutil</Filter>
    </ClInclude>
    <ClInclude Include="..\Externals\FFMpeg\include\libavutil\audioconvert.h">
      <Filter>Externals\FFMpeg\libavutil</Filter>
    </ClInclude>
    <ClInclude Include="..\Externals\FFMpeg\include\libavutil\avassert.h">
      <Filter>Externals\FFMpeg\libavutil</Filter>
    </ClInclude>
    <ClInclude Include="..\Externals\FFMpeg\include\libpostproc\postprocess.h">
      <Filter>Externals\FFMpeg\libpostproc</Filter>
    </ClInclude>
    <ClInclude Include="..\Externals\FFMpeg\include\libpostproc\version.h">
      <Filter>Externals\FFMpeg\libpostproc</Filter>
    </ClInclude>
    <ClInclude Include="..\Externals\FFMpeg\include\libswresample\version.h">
      <Filter>Externals\FFMpeg\libswresample</Filter>
    </ClInclude>
    <ClInclude Include="..\Externals\FFMpeg\include\libswresample\swresample.h">
      <Filter>Externals\FFMpeg\libswresample</Filter>
    </ClInclude>
    <ClInclude Include="..\Externals\FFMpeg\include\libswscale\version.h">
      <Filter>Externals\FFMpeg\libswscale</Filter>
    </ClInclude>
    <ClInclude Include="..\Externals\FFMpeg\include\libswscale\swscale.h">
      <Filter>Externals\FFMpeg\libswscale</Filter>
    </ClInclude>
    <ClInclude Include="..\Externals\FreeImage\FreeImage.h">
      <Filter>Externals\FreeImage</Filter>
    </ClInclude>
    <ClInclude Include="..\Externals\GLFW\include\glfw3.h">
      <Filter>Externals\GLFW</Filter>
    </ClInclude>
    <ClInclude Include="..\Externals\GLFW\include\glfw3native.h">
      <Filter>Externals\GLFW</Filter>
    </ClInclude>
    <ClInclude Include="..\Externals\GLM\glm\detail\func_exponential.hpp">
      <Filter>Externals\GLM\detail</Filter>
    </ClInclude>
    <ClInclude Include="..\Externals\GLM\glm\detail\func_geometric.hpp">
      <Filter>Externals\GLM\detail</Filter>
    </ClInclude>
    <ClInclude Include="..\Externals\GLM\glm\detail\func_integer.hpp">
      <Filter>Externals\GLM\detail</Filter>
    </ClInclude>
    <ClInclude Include="..\Externals\GLM\glm\detail\func_matrix.hpp">
      <Filter>Externals\GLM\detail</Filter>
    </ClInclude>
    <ClInclude Include="..\Externals\GLM\glm\detail\func_noise.hpp">
      <Filter>Externals\GLM\detail</Filter>
    </ClInclude>
    <ClInclude Include="..\Externals\GLM\glm\detail\func_packing.hpp">
      <Filter>Externals\GLM\detail</Filter>
    </ClInclude>
    <ClInclude Include="..\Externals\GLM\glm\detail\func_trigonometric.hpp">
      <Filter>Externals\GLM\detail</Filter>
    </ClInclude>
    <ClInclude Include="..\Externals\GLM\glm\detail\func_vector_relational.hpp">
      <Filter>Externals\GLM\detail</Filter>
    </ClInclude>
    <ClInclude Include="..\Externals\GLM\glm\detail\intrinsic_common.hpp">
      <Filter>Externals\GLM\detail</Filter>
    </ClInclude>
    <ClInclude Include="..\Externals\GLM\glm\detail\intrinsic_exponential.hpp">
      <Filter>Externals\GLM\detail</Filter>
    </ClInclude>
    <ClInclude Include="..\Externals\GLM\glm\detail\intrinsic_geometric.hpp">
      <Filter>Externals\GLM\detail</Filter>
    </ClInclude>
    <ClInclude Include="..\Externals\GLM\glm\detail\intrinsic_integer.hpp">
      <Filter>Externals\GLM\detail</Filter>
    </ClInclude>
    <ClInclude Include="..\Externals\GLM\glm\detail\intrinsic_matrix.hpp">
      <Filter>Externals\GLM\detail</Filter>
    </ClInclude>
    <ClInclude Include="..\Externals\GLM\glm\detail\intrinsic_trigonometric.hpp">
      <Filter>Externals\GLM\detail</Filter>
    </ClInclude>
    <ClInclude Include="..\Externals\GLM\glm\detail\intrinsic_vector_relational.hpp">
      <Filter>Externals\GLM\detail</Filter>
    </ClInclude>
    <ClInclude Include="..\Externals\GLM\glm\detail\precision.hpp">
      <Filter>Externals\GLM\detail</Filter>
    </ClInclude>
    <ClInclude Include="..\Externals\GLM\glm\detail\setup.hpp">
      <Filter>Externals\GLM\detail</Filter>
    </ClInclude>
    <ClInclude Include="..\Externals\GLM\glm\detail\type_float.hpp">
      <Filter>Externals\GLM\detail</Filter>
    </ClInclude>
    <ClInclude Include="..\Externals\GLM\glm\detail\type_gentype.hpp">
      <Filter>Externals\GLM\detail</Filter>
    </ClInclude>
    <ClInclude Include="..\Externals\GLM\glm\detail\type_half.hpp">
      <Filter>Externals\GLM\detail</Filter>
    </ClInclude>
    <ClInclude Include="..\Externals\GLM\glm\detail\type_int.hpp">
      <Filter>Externals\GLM\detail</Filter>
    </ClInclude>
    <ClInclude Include="..\Externals\GLM\glm\detail\type_mat.hpp">
      <Filter>Externals\GLM\detail</Filter>
    </ClInclude>
    <ClInclude Include="..\Externals\GLM\glm\detail\type_mat2x2.hpp">
      <Filter>Externals\GLM\detail</Filter>
    </ClInclude>
    <ClInclude Include="..\Externals\GLM\glm\detail\type_mat2x3.hpp">
      <Filter>Externals\GLM\detail</Filter>
    </ClInclude>
    <ClInclude Include="..\Externals\GLM\glm\detail\type_mat2x4.hpp">
      <Filter>Externals\GLM\detail</Filter>
    </ClInclude>
    <ClInclude Include="..\Externals\GLM\glm\detail\type_mat3x2.hpp">
      <Filter>Externals\GLM\detail</Filter>
    </ClInclude>
    <ClInclude Include="..\Externals\GLM\glm\detail\type_mat3x3.hpp">
      <Filter>Externals\GLM\detail</Filter>
    </ClInclude>
    <ClInclude Include="..\Externals\GLM\glm\detail\type_mat3x4.hpp">
      <Filter>Externals\GLM\detail</Filter>
    </ClInclude>
    <ClInclude Include="..\Externals\GLM\glm\detail\type_mat4x2.hpp">
      <Filter>Externals\GLM\detail</Filter>
    </ClInclude>
    <ClInclude Include="..\Externals\GLM\glm\detail\type_mat4x3.hpp">
      <Filter>Externals\GLM\detail</Filter>
    </ClInclude>
    <ClInclude Include="..\Externals\GLM\glm\detail\type_mat4x4.hpp">
      <Filter>Externals\GLM\detail</Filter>
    </ClInclude>
    <ClInclude Include="..\Externals\GLM\glm\detail\type_vec.hpp">
      <Filter>Externals\GLM\detail</Filter>
    </ClInclude>
    <ClInclude Include="..\Externals\GLM\glm\detail\type_vec1.hpp">
      <Filter>Externals\GLM\detail</Filter>
    </ClInclude>
    <ClInclude Include="..\Externals\GLM\glm\detail\type_vec2.hpp">
      <Filter>Externals\GLM\detail</Filter>
    </ClInclude>
    <ClInclude Include="..\Externals\GLM\glm\detail\type_vec3.hpp">
      <Filter>Externals\GLM\detail</Filter>
    </ClInclude>
    <ClInclude Include="..\Externals\GLM\glm\detail\type_vec4.hpp">
      <Filter>Externals\GLM\detail</Filter>
    </ClInclude>
    <ClInclude Include="..\Externals\GLM\glm\detail\_features.hpp">
      <Filter>Externals\GLM\detail</Filter>
    </ClInclude>
    <ClInclude Include="..\Externals\GLM\glm\detail\_fixes.hpp">
      <Filter>Externals\GLM\detail</Filter>
    </ClInclude>
    <ClInclude Include="..\Externals\GLM\glm\detail\_noise.hpp">
      <Filter>Externals\GLM\detail</Filter>
    </ClInclude>
    <ClInclude Include="..\Externals\GLM\glm\detail\_swizzle.hpp">
      <Filter>Externals\GLM\detail</Filter>
    </ClInclude>
    <ClInclude Include="..\Externals\GLM\glm\detail\_swizzle_func.hpp">
      <Filter>Externals\GLM\detail</Filter>
    </ClInclude>
    <ClInclude Include="..\Externals\GLM\glm\detail\_vectorize.hpp">
      <Filter>Externals\GLM\detail</Filter>
    </ClInclude>
    <ClInclude Include="..\Externals\GLM\glm\detail\func_common.hpp">
      <Filter>Externals\GLM\detail</Filter>
    </ClInclude>
    <ClInclude Include="..\Externals\GLM\glm\gtc\constants.hpp">
      <Filter>Externals\GLM\gtc</Filter>
    </ClInclude>
    <ClInclude Include="..\Externals\GLM\glm\gtc\epsilon.hpp">
      <Filter>Externals\GLM\gtc</Filter>
    </ClInclude>
    <ClInclude Include="..\Externals\GLM\glm\gtc\integer.hpp">
      <Filter>Externals\GLM\gtc</Filter>
    </ClInclude>
    <ClInclude Include="..\Externals\GLM\glm\gtc\matrix_access.hpp">
      <Filter>Externals\GLM\gtc</Filter>
    </ClInclude>
    <ClInclude Include="..\Externals\GLM\glm\gtc\matrix_integer.hpp">
      <Filter>Externals\GLM\gtc</Filter>
    </ClInclude>
    <ClInclude Include="..\Externals\GLM\glm\gtc\matrix_inverse.hpp">
      <Filter>Externals\GLM\gtc</Filter>
    </ClInclude>
    <ClInclude Include="..\Externals\GLM\glm\gtc\matrix_transform.hpp">
      <Filter>Externals\GLM\gtc</Filter>
    </ClInclude>
    <ClInclude Include="..\Externals\GLM\glm\gtc\noise.hpp">
      <Filter>Externals\GLM\gtc</Filter>
    </ClInclude>
    <ClInclude Include="..\Externals\GLM\glm\gtc\packing.hpp">
      <Filter>Externals\GLM\gtc</Filter>
    </ClInclude>
    <ClInclude Include="..\Externals\GLM\glm\gtc\quaternion.hpp">
      <Filter>Externals\GLM\gtc</Filter>
    </ClInclude>
    <ClInclude Include="..\Externals\GLM\glm\gtc\random.hpp">
      <Filter>Externals\GLM\gtc</Filter>
    </ClInclude>
    <ClInclude Include="..\Externals\GLM\glm\gtc\reciprocal.hpp">
      <Filter>Externals\GLM\gtc</Filter>
    </ClInclude>
    <ClInclude Include="..\Externals\GLM\glm\gtc\round.hpp">
      <Filter>Externals\GLM\gtc</Filter>
    </ClInclude>
    <ClInclude Include="..\Externals\GLM\glm\gtc\type_precision.hpp">
      <Filter>Externals\GLM\gtc</Filter>
    </ClInclude>
    <ClInclude Include="..\Externals\GLM\glm\gtc\type_ptr.hpp">
      <Filter>Externals\GLM\gtc</Filter>
    </ClInclude>
    <ClInclude Include="..\Externals\GLM\glm\gtc\ulp.hpp">
      <Filter>Externals\GLM\gtc</Filter>
    </ClInclude>
    <ClInclude Include="..\Externals\GLM\glm\gtc\vec1.hpp">
      <Filter>Externals\GLM\gtc</Filter>
    </ClInclude>
    <ClInclude Include="..\Externals\GLM\glm\gtc\bitfield.hpp">
      <Filter>Externals\GLM\gtc</Filter>
    </ClInclude>
    <ClInclude Include="..\Externals\GLM\glm\gtx\color_space.hpp">
      <Filter>Externals\GLM\gtx</Filter>
    </ClInclude>
    <ClInclude Include="..\Externals\GLM\glm\gtx\color_space_YCoCg.hpp">
      <Filter>Externals\GLM\gtx</Filter>
    </ClInclude>
    <ClInclude Include="..\Externals\GLM\glm\gtx\common.hpp">
      <Filter>Externals\GLM\gtx</Filter>
    </ClInclude>
    <ClInclude Include="..\Externals\GLM\glm\gtx\compatibility.hpp">
      <Filter>Externals\GLM\gtx</Filter>
    </ClInclude>
    <ClInclude Include="..\Externals\GLM\glm\gtx\component_wise.hpp">
      <Filter>Externals\GLM\gtx</Filter>
    </ClInclude>
    <ClInclude Include="..\Externals\GLM\glm\gtx\dual_quaternion.hpp">
      <Filter>Externals\GLM\gtx</Filter>
    </ClInclude>
    <ClInclude Include="..\Externals\GLM\glm\gtx\euler_angles.hpp">
      <Filter>Externals\GLM\gtx</Filter>
    </ClInclude>
    <ClInclude Include="..\Externals\GLM\glm\gtx\extend.hpp">
      <Filter>Externals\GLM\gtx</Filter>
    </ClInclude>
    <ClInclude Include="..\Externals\GLM\glm\gtx\extented_min_max.hpp">
      <Filter>Externals\GLM\gtx</Filter>
    </ClInclude>
    <ClInclude Include="..\Externals\GLM\glm\gtx\fast_exponential.hpp">
      <Filter>Externals\GLM\gtx</Filter>
    </ClInclude>
    <ClInclude Include="..\Externals\GLM\glm\gtx\fast_square_root.hpp">
      <Filter>Externals\GLM\gtx</Filter>
    </ClInclude>
    <ClInclude Include="..\Externals\GLM\glm\gtx\fast_trigonometry.hpp">
      <Filter>Externals\GLM\gtx</Filter>
    </ClInclude>
    <ClInclude Include="..\Externals\GLM\glm\gtx\gradient_paint.hpp">
      <Filter>Externals\GLM\gtx</Filter>
    </ClInclude>
    <ClInclude Include="..\Externals\GLM\glm\gtx\handed_coordinate_space.hpp">
      <Filter>Externals\GLM\gtx</Filter>
    </ClInclude>
    <ClInclude Include="..\Externals\GLM\glm\gtx\integer.hpp">
      <Filter>Externals\GLM\gtx</Filter>
    </ClInclude>
    <ClInclude Include="..\Externals\GLM\glm\gtx\intersect.hpp">
      <Filter>Externals\GLM\gtx</Filter>
    </ClInclude>
    <ClInclude Include="..\Externals\GLM\glm\gtx\io.hpp">
      <Filter>Externals\GLM\gtx</Filter>
    </ClInclude>
    <ClInclude Include="..\Externals\GLM\glm\gtx\log_base.hpp">
      <Filter>Externals\GLM\gtx</Filter>
    </ClInclude>
    <ClInclude Include="..\Externals\GLM\glm\gtx\matrix_cross_product.hpp">
      <Filter>Externals\GLM\gtx</Filter>
    </ClInclude>
    <ClInclude Include="..\Externals\GLM\glm\gtx\matrix_decompose.hpp">
      <Filter>Externals\GLM\gtx</Filter>
    </ClInclude>
    <ClInclude Include="..\Externals\GLM\glm\gtx\matrix_interpolation.hpp">
      <Filter>Externals\GLM\gtx</Filter>
    </ClInclude>
    <ClInclude Include="..\Externals\GLM\glm\gtx\matrix_major_storage.hpp">
      <Filter>Externals\GLM\gtx</Filter>
    </ClInclude>
    <ClInclude Include="..\Externals\GLM\glm\gtx\matrix_operation.hpp">
      <Filter>Externals\GLM\gtx</Filter>
    </ClInclude>
    <ClInclude Include="..\Externals\GLM\glm\gtx\matrix_query.hpp">
      <Filter>Externals\GLM\gtx</Filter>
    </ClInclude>
    <ClInclude Include="..\Externals\GLM\glm\gtx\matrix_transform_2d.hpp">
      <Filter>Externals\GLM\gtx</Filter>
    </ClInclude>
    <ClInclude Include="..\Externals\GLM\glm\gtx\mixed_product.hpp">
      <Filter>Externals\GLM\gtx</Filter>
    </ClInclude>
    <ClInclude Include="..\Externals\GLM\glm\gtx\multiple.hpp">
      <Filter>Externals\GLM\gtx</Filter>
    </ClInclude>
    <ClInclude Include="..\Externals\GLM\glm\gtx\norm.hpp">
      <Filter>Externals\GLM\gtx</Filter>
    </ClInclude>
    <ClInclude Include="..\Externals\GLM\glm\gtx\normal.hpp">
      <Filter>Externals\GLM\gtx</Filter>
    </ClInclude>
    <ClInclude Include="..\Externals\GLM\glm\gtx\normalize_dot.hpp">
      <Filter>Externals\GLM\gtx</Filter>
    </ClInclude>
    <ClInclude Include="..\Externals\GLM\glm\gtx\number_precision.hpp">
      <Filter>Externals\GLM\gtx</Filter>
    </ClInclude>
    <ClInclude Include="..\Externals\GLM\glm\gtx\optimum_pow.hpp">
      <Filter>Externals\GLM\gtx</Filter>
    </ClInclude>
    <ClInclude Include="..\Externals\GLM\glm\gtx\orthonormalize.hpp">
      <Filter>Externals\GLM\gtx</Filter>
    </ClInclude>
    <ClInclude Include="..\Externals\GLM\glm\gtx\perpendicular.hpp">
      <Filter>Externals\GLM\gtx</Filter>
    </ClInclude>
    <ClInclude Include="..\Externals\GLM\glm\gtx\polar_coordinates.hpp">
      <Filter>Externals\GLM\gtx</Filter>
    </ClInclude>
    <ClInclude Include="..\Externals\GLM\glm\gtx\projection.hpp">
      <Filter>Externals\GLM\gtx</Filter>
    </ClInclude>
    <ClInclude Include="..\Externals\GLM\glm\gtx\quaternion.hpp">
      <Filter>Externals\GLM\gtx</Filter>
    </ClInclude>
    <ClInclude Include="..\Externals\GLM\glm\gtx\range.hpp">
      <Filter>Externals\GLM\gtx</Filter>
    </ClInclude>
    <ClInclude Include="..\Externals\GLM\glm\gtx\raw_data.hpp">
      <Filter>Externals\GLM\gtx</Filter>
    </ClInclude>
    <ClInclude Include="..\Externals\GLM\glm\gtx\rotate_normalized_axis.hpp">
      <Filter>Externals\GLM\gtx</Filter>
    </ClInclude>
    <ClInclude Include="..\Externals\GLM\glm\gtx\rotate_vector.hpp">
      <Filter>Externals\GLM\gtx</Filter>
    </ClInclude>
    <ClInclude Include="..\Externals\GLM\glm\gtx\scalar_multiplication.hpp">
      <Filter>Externals\GLM\gtx</Filter>
    </ClInclude>
    <ClInclude Include="..\Externals\GLM\glm\gtx\scalar_relational.hpp">
      <Filter>Externals\GLM\gtx</Filter>
    </ClInclude>
    <ClInclude Include="..\Externals\GLM\glm\gtx\simd_mat4.hpp">
      <Filter>Externals\GLM\gtx</Filter>
    </ClInclude>
    <ClInclude Include="..\Externals\GLM\glm\gtx\simd_quat.hpp">
      <Filter>Externals\GLM\gtx</Filter>
    </ClInclude>
    <ClInclude Include="..\Externals\GLM\glm\gtx\simd_vec4.hpp">
      <Filter>Externals\GLM\gtx</Filter>
    </ClInclude>
    <ClInclude Include="..\Externals\GLM\glm\gtx\spline.hpp">
      <Filter>Externals\GLM\gtx</Filter>
    </ClInclude>
    <ClInclude Include="..\Externals\GLM\glm\gtx\std_based_type.hpp">
      <Filter>Externals\GLM\gtx</Filter>
    </ClInclude>
    <ClInclude Include="..\Externals\GLM\glm\gtx\string_cast.hpp">
      <Filter>Externals\GLM\gtx</Filter>
    </ClInclude>
    <ClInclude Include="..\Externals\GLM\glm\gtx\transform.hpp">
      <Filter>Externals\GLM\gtx</Filter>
    </ClInclude>
    <ClInclude Include="..\Externals\GLM\glm\gtx\transform2.hpp">
      <Filter>Externals\GLM\gtx</Filter>
    </ClInclude>
    <ClInclude Include="..\Externals\GLM\glm\gtx\type_aligned.hpp">
      <Filter>Externals\GLM\gtx</Filter>
    </ClInclude>
    <ClInclude Include="..\Externals\GLM\glm\gtx\vector_angle.hpp">
      <Filter>Externals\GLM\gtx</Filter>
    </ClInclude>
    <ClInclude Include="..\Externals\GLM\glm\gtx\vector_query.hpp">
      <Filter>Externals\GLM\gtx</Filter>
    </ClInclude>
    <ClInclude Include="..\Externals\GLM\glm\gtx\wrap.hpp">
      <Filter>Externals\GLM\gtx</Filter>
    </ClInclude>
    <ClInclude Include="..\Externals\GLM\glm\gtx\associated_min_max.hpp">
      <Filter>Externals\GLM\gtx</Filter>
    </ClInclude>
    <ClInclude Include="..\Externals\GLM\glm\gtx\bit.hpp">
      <Filter>Externals\GLM\gtx</Filter>
    </ClInclude>
    <ClInclude Include="..\Externals\GLM\glm\gtx\closest_point.hpp">
      <Filter>Externals\GLM\gtx</Filter>
    </ClInclude>
    <ClInclude Include="Falcor.h" />
    <ClInclude Include="FalcorConfig.h" />
    <ClInclude Include="Framework.h" />
    <ClInclude Include="Sample.h" />
    <ClInclude Include="API\Resource.h">
      <Filter>API</Filter>
    </ClInclude>
    <ClInclude Include="API\ResourceViews.h">
      <Filter>API</Filter>
    </ClInclude>
    <ClInclude Include="API\TypedBuffer.h">
      <Filter>API</Filter>
    </ClInclude>
    <ClInclude Include="API\StructuredBuffer.h">
      <Filter>API</Filter>
    </ClInclude>
    <ClInclude Include="API\VariablesBuffer.h">
      <Filter>API</Filter>
    </ClInclude>
    <ClInclude Include="API\ComputeStateObject.h">
      <Filter>API</Filter>
    </ClInclude>
    <ClInclude Include="Graphics\ComputeState.h">
      <Filter>Graphics</Filter>
    </ClInclude>
    <ClInclude Include="Graphics\GraphicsState.h">
      <Filter>Graphics</Filter>
    </ClInclude>
    <ClInclude Include="API\GraphicsStateObject.h">
      <Filter>API</Filter>
    </ClInclude>
    <ClInclude Include="API\CopyContext.h">
      <Filter>API</Filter>
    </ClInclude>
    <ClInclude Include="API\ComputeContext.h">
      <Filter>API</Filter>
    </ClInclude>
    <ClInclude Include="API\LowLevel\LowLevelContextData.h">
      <Filter>API\LowLevel</Filter>
    </ClInclude>
    <ClInclude Include="Graphics\Model\ObjectInstance.h">
      <Filter>Graphics\Model</Filter>
    </ClInclude>
    <ClInclude Include="Graphics\Model\Loaders\ModelImporter.h">
      <Filter>Graphics\Model\Loaders</Filter>
    </ClInclude>
    <ClInclude Include="ArgList.h">
      <Filter>Utils</Filter>
    </ClInclude>
    <ClInclude Include="SampleTest.h" />
    <ClInclude Include="Utils\Graph.h">
      <Filter>Utils</Filter>
    </ClInclude>
    <ClInclude Include="Utils\Picking\Picking.h">
      <Filter>Utils\Picking</Filter>
    </ClInclude>
    <ClInclude Include="Graphics\Scene\Editor\SceneEditor.h">
      <Filter>Graphics\Scene\Editor</Filter>
    </ClInclude>
    <ClInclude Include="Graphics\Scene\Editor\Gizmo.h">
      <Filter>Graphics\Scene\Editor</Filter>
    </ClInclude>
    <ClInclude Include="Graphics\Scene\Editor\SceneEditorRenderer.h">
      <Filter>Graphics\Scene\Editor</Filter>
    </ClInclude>
    <ClInclude Include="Utils\DebugDrawer.h">
      <Filter>Utils</Filter>
    </ClInclude>
    <ClInclude Include="Effects\AmbientOcclusion\SSAO.h">
      <Filter>Effects\AmbientOcclusion</Filter>
    </ClInclude>
    <ClInclude Include="Utils\PixelZoom.h">
      <Filter>Utils</Filter>
    </ClInclude>
    <ClInclude Include="Data\Effects\ParticleData.h">
      <Filter>Data\Effects\Particles</Filter>
    </ClInclude>
    <ClInclude Include="API\vulkan\FalcorVK.h">
      <Filter>API\Vulkan</Filter>
    </ClInclude>
    <ClInclude Include="Effects\ParticleSystem\ParticleSystem.h">
      <Filter>Effects\ParticleSystem</Filter>
    </ClInclude>
    <ClInclude Include="API\DescriptorSet.h">
      <Filter>API</Filter>
    </ClInclude>
    <ClInclude Include="API\LowLevel\DescriptorPool.h">
      <Filter>API\LowLevel</Filter>
    </ClInclude>
    <ClInclude Include="API\Vulkan\LowLevel\VKDescriptorData.h">
      <Filter>API\Vulkan\LowLevel</Filter>
    </ClInclude>
    <ClInclude Include="API\Vulkan\VKState.h">
      <Filter>API\Vulkan</Filter>
    </ClInclude>
    <ClInclude Include="Data\Effects\ParticleData.h">
      <Filter>Data\Effects\Particles</Filter>
    </ClInclude>
    <ClInclude Include="Data\HostDeviceSharedCode.h">
      <Filter>Data</Filter>
    </ClInclude>
    <ClInclude Include="Data\HostDeviceSharedMacros.h">
      <Filter>Data</Filter>
    </ClInclude>
    <ClInclude Include="API\Vulkan\VKSmartHandle.h">
      <Filter>API\Vulkan</Filter>
    </ClInclude>
    <ClInclude Include="API\QueryHeap.h">
      <Filter>API</Filter>
    </ClInclude>
    <ClInclude Include="Effects\TAA\TAA.h">
      <Filter>Effects\TAA</Filter>
    </ClInclude>
    <ClInclude Include="Utils\ThreadPool.h">
      <Filter>Utils</Filter>
    </ClInclude>
    <ClInclude Include="MultiRendererSample.h" />
    <ClInclude Include="Utils\PythonEmbedding.h">
      <Filter>Utils</Filter>
    </ClInclude>
    <ClInclude Include="Utils\Platform\OS.h">
      <Filter>Utils\Platform</Filter>
    </ClInclude>
    <ClInclude Include="Utils\Platform\ProgressBar.h">
      <Filter>Utils\Platform</Filter>
    </ClInclude>
    <ClInclude Include="Utils\DXHeader.h">
      <Filter>Utils</Filter>
    </ClInclude>
    <ClInclude Include="Graphics\Program\ParameterBlock.h">
      <Filter>Graphics\Program</Filter>
    </ClInclude>
    <ClInclude Include="Graphics\Program\Program.h">
      <Filter>Graphics\Program</Filter>
    </ClInclude>
    <ClInclude Include="Graphics\Program\ProgramReflection.h">
      <Filter>Graphics\Program</Filter>
    </ClInclude>
    <ClInclude Include="Graphics\Program\ProgramVars.h">
      <Filter>Graphics\Program</Filter>
    </ClInclude>
    <ClInclude Include="Graphics\Program\ProgramVersion.h">
      <Filter>Graphics\Program</Filter>
    </ClInclude>
    <ClInclude Include="Graphics\Program\ComputeProgram.h">
      <Filter>Graphics\Program</Filter>
    </ClInclude>
    <ClInclude Include="Graphics\Program\GraphicsProgram.h">
      <Filter>Graphics\Program</Filter>
    </ClInclude>
    <ClInclude Include="API\D3D12\D3D12ApiData.h">
      <Filter>API\D3D12</Filter>
    </ClInclude>
    <ClInclude Include="API\D3D12\D3D12NvApiExDesc.h">
      <Filter>API\D3D12</Filter>
    </ClInclude>
    <ClInclude Include="API\D3D12\D3D12Resource.h">
      <Filter>API\D3D12</Filter>
    </ClInclude>
    <ClInclude Include="API\D3D12\D3D12State.h">
      <Filter>API\D3D12</Filter>
    </ClInclude>
    <ClInclude Include="API\D3D12\D3DViews.h">
      <Filter>API\D3D12</Filter>
    </ClInclude>
    <ClInclude Include="API\D3D12\FalcorD3D12.h">
      <Filter>API\D3D12</Filter>
    </ClInclude>
    <ClInclude Include="API\D3D12\LowLevel\D3D12DescriptorData.h">
      <Filter>API\D3D12\LowLevel</Filter>
    </ClInclude>
    <ClInclude Include="API\D3D12\LowLevel\D3D12DescriptorHeap.h">
      <Filter>API\D3D12\LowLevel</Filter>
    </ClInclude>
    <ClInclude Include="Renderer.h" />
    <ClInclude Include="Graphics\Model\SkinningCache.h">
      <Filter>Graphics\Model</Filter>
    </ClInclude>
    <ClInclude Include="Graphics\LightProbe.h">
      <Filter>Graphics</Filter>
    </ClInclude>
    <ClInclude Include="Utils\Renderer\MultiSampleRenderer.h">
      <Filter>Utils\Renderer</Filter>
    </ClInclude>
    <ClInclude Include="Raytracing\dxcapi.use.h">
      <Filter>Raytracing</Filter>
    </ClInclude>
    <ClInclude Include="Raytracing\DXR.h">
      <Filter>Raytracing</Filter>
    </ClInclude>
    <ClInclude Include="Raytracing\RtModel.h">
      <Filter>Raytracing</Filter>
    </ClInclude>
    <ClInclude Include="Raytracing\RtProgramVars.h">
      <Filter>Raytracing</Filter>
    </ClInclude>
    <ClInclude Include="Raytracing\RtProgramVarsHelper.h">
      <Filter>Raytracing</Filter>
    </ClInclude>
    <ClInclude Include="Raytracing\RtSample.h">
      <Filter>Raytracing</Filter>
    </ClInclude>
    <ClInclude Include="Raytracing\RtScene.h">
      <Filter>Raytracing</Filter>
    </ClInclude>
    <ClInclude Include="Raytracing\RtSceneRenderer.h">
      <Filter>Raytracing</Filter>
    </ClInclude>
    <ClInclude Include="Raytracing\RtState.h">
      <Filter>Raytracing</Filter>
    </ClInclude>
    <ClInclude Include="Raytracing\RtStateObject.h">
      <Filter>Raytracing</Filter>
    </ClInclude>
    <ClInclude Include="Raytracing\RtStateObjectHelper.h">
      <Filter>Raytracing</Filter>
    </ClInclude>
    <ClInclude Include="Raytracing\RtProgram\HitProgram.h">
      <Filter>Raytracing\RtProgram</Filter>
    </ClInclude>
    <ClInclude Include="Raytracing\RtProgram\RtProgram.h">
      <Filter>Raytracing\RtProgram</Filter>
    </ClInclude>
    <ClInclude Include="Raytracing\RtProgram\RtProgramVersion.h">
      <Filter>Raytracing\RtProgram</Filter>
    </ClInclude>
    <ClInclude Include="Raytracing\RtProgram\SingleShaderProgram.h">
      <Filter>Raytracing\RtProgram</Filter>
    </ClInclude>
    <ClInclude Include="Raytracing\RtShader.h">
      <Filter>Raytracing</Filter>
    </ClInclude>
    <ClInclude Include="Graphics\Program\ShaderLibrary.h">
      <Filter>Graphics\Program</Filter>
    </ClInclude>
    <ClInclude Include="Data\Effects\CsmData.h">
      <Filter>Data\Effects</Filter>
    </ClInclude>
    <ClInclude Include="Data\Effects\SSAOData.h">
      <Filter>Data\Effects</Filter>
    </ClInclude>
    <ClInclude Include="Effects\FXAA\FXAA.h">
      <Filter>Effects\FXAA</Filter>
    </ClInclude>
    <ClInclude Include="Graphics\RenderGraph\RenderGraph.h">
      <Filter>Graphics\RenderGraph</Filter>
    </ClInclude>
    <ClInclude Include="Graphics\RenderGraph\RenderPass.h">
      <Filter>Graphics\RenderGraph</Filter>
    </ClInclude>
    <ClInclude Include="RenderPasses\SceneRenderPass.h">
      <Filter>RenderPasses</Filter>
    </ClInclude>
    <ClInclude Include="RenderPasses\BlitPass.h">
      <Filter>RenderPasses</Filter>
    </ClInclude>
    <ClInclude Include="RenderPasses\GraphEditorGuiPass.h">
      <Filter>RenderPasses</Filter>
    </ClInclude>
    <ClInclude Include="RenderPasses\NodeGraphGuiPass.h">
      <Filter>RenderPasses</Filter>
    </ClInclude>
    <ClInclude Include="Utils\GuiProperty.h">
    <ClInclude Include="Utils\DirectedGraph.h">
      <Filter>Utils</Filter>
    </ClInclude>
        <ClInclude Include="Utils\VariablesBufferUI.h">
      <Filter>Utils</Filter>
    </ClInclude>
    <ClInclude Include="Utils\DirectedGraphTraversal.h" />
    <ClInclude Include="RenderPasses\DepthPass.h">
      <Filter>RenderPasses</Filter>
    </ClInclude>
    <ClInclude Include="RenderPasses\ShadowPass.h">
      <Filter>RenderPasses</Filter>
    </ClInclude>
    <ClInclude Include="Graphics\RenderGraph\RenderPassReflection.h">
      <Filter>Graphics\RenderGraph</Filter>
    </ClInclude>
    <ClInclude Include="Graphics\RenderGraph\ResourceCache.h">
      <Filter>Graphics\RenderGraph</Filter>
    </ClInclude>
  </ItemGroup>
  <ItemGroup>
    <Filter Include="Externals">
      <UniqueIdentifier>{91055aa0-2e25-4507-816e-5b43817cef35}</UniqueIdentifier>
    </Filter>
    <Filter Include="Externals\GLFW">
      <UniqueIdentifier>{be02830e-afa2-487f-9c2e-5d8096bbba61}</UniqueIdentifier>
    </Filter>
    <Filter Include="Externals\GLM">
      <UniqueIdentifier>{e92b12af-efa7-464a-8e6e-70385c85a1b5}</UniqueIdentifier>
    </Filter>
    <Filter Include="Externals\GLM\detail">
      <UniqueIdentifier>{0893b0d3-6632-4454-b9a3-e767429eb60f}</UniqueIdentifier>
    </Filter>
    <Filter Include="Externals\GLM\gtc">
      <UniqueIdentifier>{a9cf70e7-8ec1-476f-8a3b-7b02be552d8c}</UniqueIdentifier>
    </Filter>
    <Filter Include="Externals\GLM\gtx">
      <UniqueIdentifier>{8c9b8305-4910-405f-b136-7d2c4aa05499}</UniqueIdentifier>
    </Filter>
    <Filter Include="Externals\FreeImage">
      <UniqueIdentifier>{f2ec6f46-f660-4827-a0be-ecbf231b69b0}</UniqueIdentifier>
    </Filter>
    <Filter Include="Graphics">
      <UniqueIdentifier>{acefc4bf-9434-4454-8a62-201442c09368}</UniqueIdentifier>
    </Filter>
    <Filter Include="Graphics\Model">
      <UniqueIdentifier>{f18d878f-edd9-46d4-99ea-c98642b95c7d}</UniqueIdentifier>
    </Filter>
    <Filter Include="Utils">
      <UniqueIdentifier>{d1e7f435-1a6b-4b90-a3a7-7bae60b19ceb}</UniqueIdentifier>
    </Filter>
    <Filter Include="Graphics\Model\Loaders">
      <UniqueIdentifier>{10617e7e-6bba-4bb0-9081-56718efa0cb4}</UniqueIdentifier>
    </Filter>
    <Filter Include="Data">
      <UniqueIdentifier>{c3922fda-093e-4529-918a-118ffb465ae2}</UniqueIdentifier>
    </Filter>
    <Filter Include="Data\Framework">
      <UniqueIdentifier>{71f28ec9-9c98-499a-947e-a68f4e99f80c}</UniqueIdentifier>
    </Filter>
    <Filter Include="Graphics\Scene">
      <UniqueIdentifier>{c2c1f450-97ef-4896-9b26-efe09836bf15}</UniqueIdentifier>
    </Filter>
    <Filter Include="Graphics\Camera">
      <UniqueIdentifier>{917a7de6-1592-4ef8-9069-705faa5d74a2}</UniqueIdentifier>
    </Filter>
    <Filter Include="Utils\Math">
      <UniqueIdentifier>{b09c5e53-0f1c-4268-8e95-9502744022ef}</UniqueIdentifier>
    </Filter>
    <Filter Include="Externals\FFMpeg">
      <UniqueIdentifier>{8b58789c-729c-440d-82c3-30fb3ff7f3b3}</UniqueIdentifier>
    </Filter>
    <Filter Include="Externals\FFMpeg\libavcodec">
      <UniqueIdentifier>{cfa6e784-ac16-403c-8f1f-5072dfd47292}</UniqueIdentifier>
    </Filter>
    <Filter Include="Externals\FFMpeg\libavdevice">
      <UniqueIdentifier>{768c99a4-1e77-4850-94bb-4e62b28ed2b8}</UniqueIdentifier>
    </Filter>
    <Filter Include="Externals\FFMpeg\libavfilter">
      <UniqueIdentifier>{4deccfb4-2dac-4ee8-9ff2-6bca8562c8ab}</UniqueIdentifier>
    </Filter>
    <Filter Include="Externals\FFMpeg\libavformat">
      <UniqueIdentifier>{5fafb5e1-2a48-4701-848e-366273e36f82}</UniqueIdentifier>
    </Filter>
    <Filter Include="Externals\FFMpeg\libavutil">
      <UniqueIdentifier>{f47af4e6-20c2-4790-b35f-23a7992d2e60}</UniqueIdentifier>
    </Filter>
    <Filter Include="Externals\FFMpeg\libpostproc">
      <UniqueIdentifier>{aee22e98-b4c5-4edb-bc2e-eec38629fd89}</UniqueIdentifier>
    </Filter>
    <Filter Include="Externals\FFMpeg\libswresample">
      <UniqueIdentifier>{64437661-2d27-4013-aaa6-60d43a36d3ab}</UniqueIdentifier>
    </Filter>
    <Filter Include="Externals\FFMpeg\libswscale">
      <UniqueIdentifier>{36fcd9b5-801d-4bfe-bfa6-66b763e0a7e8}</UniqueIdentifier>
    </Filter>
    <Filter Include="Graphics\Paths">
      <UniqueIdentifier>{0a005ed9-f456-46d5-85c0-880689378c3b}</UniqueIdentifier>
    </Filter>
    <Filter Include="ShadingUtils">
      <UniqueIdentifier>{aab19330-4eb2-405a-af5a-a4f65faa888a}</UniqueIdentifier>
    </Filter>
    <Filter Include="Graphics\Material">
      <UniqueIdentifier>{6019fee5-465d-409d-92c2-499985e4d084}</UniqueIdentifier>
    </Filter>
    <Filter Include="Utils\Video">
      <UniqueIdentifier>{8e50a4a9-abda-4cc1-88d2-f048bb68b6e8}</UniqueIdentifier>
    </Filter>
    <Filter Include="VR">
      <UniqueIdentifier>{ab9efc68-3fb7-41e1-b23a-440841348a3e}</UniqueIdentifier>
    </Filter>
    <Filter Include="VR\OpenVR">
      <UniqueIdentifier>{88aa476e-4331-4ad8-b773-2161d97d8b50}</UniqueIdentifier>
    </Filter>
    <Filter Include="Utils\Psychophysics">
      <UniqueIdentifier>{68a68d99-0c61-45ed-b3e6-40bd7d24a13f}</UniqueIdentifier>
    </Filter>
    <Filter Include="Effects">
      <UniqueIdentifier>{f0e71268-e340-4c20-a6dc-cd530de8c7fa}</UniqueIdentifier>
    </Filter>
    <Filter Include="Effects\NormalMap">
      <UniqueIdentifier>{41a14cca-f426-4dd6-919c-76bbc359e065}</UniqueIdentifier>
    </Filter>
    <Filter Include="Data\Effects">
      <UniqueIdentifier>{751b1180-32da-49f6-af92-7a06f383530b}</UniqueIdentifier>
    </Filter>
    <Filter Include="Effects\Shadows">
      <UniqueIdentifier>{92632a4a-f346-4b12-8932-b9ef2bdf61bc}</UniqueIdentifier>
    </Filter>
    <Filter Include="Effects\Utils">
      <UniqueIdentifier>{3f274d50-1f6e-4818-a2bf-3d139f127559}</UniqueIdentifier>
    </Filter>
    <Filter Include="Effects\SkyBox">
      <UniqueIdentifier>{6e37b9dd-d391-420d-aa2e-d3a73598ab38}</UniqueIdentifier>
    </Filter>
    <Filter Include="Effects\ToneMapping">
      <UniqueIdentifier>{93980430-1a93-4999-bd8a-2f0b46713318}</UniqueIdentifier>
    </Filter>
    <Filter Include="API">
      <UniqueIdentifier>{6165d5ad-97ac-4ff3-9c9e-68c93acc245f}</UniqueIdentifier>
    </Filter>
    <Filter Include="API\LowLevel">
      <UniqueIdentifier>{8bb5d38b-eb7d-40a8-a5aa-c934669015b5}</UniqueIdentifier>
    </Filter>
    <Filter Include="Externals\dear_imgui">
      <UniqueIdentifier>{fd48defe-6e2a-4ea0-a9e0-b7a8b7cbe222}</UniqueIdentifier>
    </Filter>
    <Filter Include="Utils\Picking">
      <UniqueIdentifier>{db06632d-289e-4e1c-85b4-7d6f5e41c73b}</UniqueIdentifier>
    </Filter>
    <Filter Include="Graphics\Scene\Editor">
      <UniqueIdentifier>{3b164303-abe4-428c-bd50-4368ab7b8933}</UniqueIdentifier>
    </Filter>
    <Filter Include="Data\Framework\Shaders">
      <UniqueIdentifier>{872e05a2-6354-4a08-ada2-8b8c88a7858c}</UniqueIdentifier>
    </Filter>
    <Filter Include="Effects\AmbientOcclusion">
      <UniqueIdentifier>{723ff80c-2107-49c1-8a2b-e01f9d4eb6e9}</UniqueIdentifier>
    </Filter>
    <Filter Include="API\Vulkan">
      <UniqueIdentifier>{f191732c-c52a-4867-976e-f96cedcbf908}</UniqueIdentifier>
    </Filter>
    <Filter Include="Data\Effects\Particles">
      <UniqueIdentifier>{113ae44c-7970-429b-ba40-22c457f0003d}</UniqueIdentifier>
    </Filter>
    <Filter Include="Effects\ParticleSystem">
      <UniqueIdentifier>{be06907b-0403-4c3b-a59a-ec74cbfdfb86}</UniqueIdentifier>
    </Filter>
    <Filter Include="API\Vulkan">
      <UniqueIdentifier>{f191732c-c52a-4867-976e-f96cedcbf908}</UniqueIdentifier>
    </Filter>
    <Filter Include="API\Vulkan\LowLevel">
      <UniqueIdentifier>{230e7726-da32-47d7-bdf6-c77e62c21ada}</UniqueIdentifier>
    </Filter>
    <Filter Include="Effects\TAA">
      <UniqueIdentifier>{d1b8a19e-aea1-4b27-862a-06434b845be7}</UniqueIdentifier>
    </Filter>
    <Filter Include="Utils\Renderer">
      <UniqueIdentifier>{32802cf1-128c-4a2c-835a-17d0a3dd0976}</UniqueIdentifier>
    </Filter>
    <Filter Include="Utils\Platform">
      <UniqueIdentifier>{91140a89-0755-46ae-8bea-7af2e775afb4}</UniqueIdentifier>
    </Filter>
    <Filter Include="Utils\Platform\Linux">
      <UniqueIdentifier>{594e507a-0be5-4e74-bda2-ddf7b429e957}</UniqueIdentifier>
    </Filter>
    <Filter Include="Utils\Platform\Windows">
      <UniqueIdentifier>{cfd2d470-4f60-4788-89e9-9aa4ee7032de}</UniqueIdentifier>
    </Filter>
    <Filter Include="API\D3D12">
      <UniqueIdentifier>{00ac78d3-41db-4095-af85-65088c6b60bd}</UniqueIdentifier>
    </Filter>
    <Filter Include="API\D3D12\LowLevel">
      <UniqueIdentifier>{eaf2bd94-5891-4207-b40a-3e2461da6295}</UniqueIdentifier>
    </Filter>
    <Filter Include="Graphics\Program">
      <UniqueIdentifier>{a2a4ca1c-043f-4b99-8d25-5f413799c4c8}</UniqueIdentifier>
    </Filter>
    <Filter Include="Raytracing">
      <UniqueIdentifier>{fd5e4329-273b-4802-ad4b-9720a882996e}</UniqueIdentifier>
    </Filter>
    <Filter Include="Raytracing\RtProgram">
      <UniqueIdentifier>{e3b76813-257a-4b19-8517-03302aa9fe98}</UniqueIdentifier>
    </Filter>
    <Filter Include="Effects\FXAA">
      <UniqueIdentifier>{51b693f1-34da-4d5e-a6d5-925944c92c79}</UniqueIdentifier>
    </Filter>
    <Filter Include="Graphics\RenderGraph">
      <UniqueIdentifier>{60443751-4f7a-4361-adb2-d3e6edabecf8}</UniqueIdentifier>
    </Filter>
    <Filter Include="RenderPasses">
      <UniqueIdentifier>{c211a7c2-a22a-4745-9a23-42e98dbff40c}</UniqueIdentifier>
    </Filter>
    <Filter Include="Data\RenderPasses">
      <UniqueIdentifier>{6fb02568-1f63-46b7-baee-85e961051a76}</UniqueIdentifier>
    </Filter>
  </ItemGroup>
  <ItemGroup>
    <None Include="..\Externals\dear_imgui\LICENSE">
      <Filter>Externals\dear_imgui</Filter>
    </None>
    <None Include="..\Externals\dear_imgui\README.md">
      <Filter>Externals\dear_imgui</Filter>
    </None>
    <None Include="..\Externals\GLM\glm\detail\func_exponential.inl">
      <Filter>Externals\GLM\detail</Filter>
    </None>
    <None Include="..\Externals\GLM\glm\detail\func_geometric.inl">
      <Filter>Externals\GLM\detail</Filter>
    </None>
    <None Include="..\Externals\GLM\glm\detail\func_integer.inl">
      <Filter>Externals\GLM\detail</Filter>
    </None>
    <None Include="..\Externals\GLM\glm\detail\func_matrix.inl">
      <Filter>Externals\GLM\detail</Filter>
    </None>
    <None Include="..\Externals\GLM\glm\detail\func_noise.inl">
      <Filter>Externals\GLM\detail</Filter>
    </None>
    <None Include="..\Externals\GLM\glm\detail\func_packing.inl">
      <Filter>Externals\GLM\detail</Filter>
    </None>
    <None Include="..\Externals\GLM\glm\detail\func_trigonometric.inl">
      <Filter>Externals\GLM\detail</Filter>
    </None>
    <None Include="..\Externals\GLM\glm\detail\func_vector_relational.inl">
      <Filter>Externals\GLM\detail</Filter>
    </None>
    <None Include="..\Externals\GLM\glm\detail\intrinsic_common.inl">
      <Filter>Externals\GLM\detail</Filter>
    </None>
    <None Include="..\Externals\GLM\glm\detail\intrinsic_exponential.inl">
      <Filter>Externals\GLM\detail</Filter>
    </None>
    <None Include="..\Externals\GLM\glm\detail\intrinsic_geometric.inl">
      <Filter>Externals\GLM\detail</Filter>
    </None>
    <None Include="..\Externals\GLM\glm\detail\intrinsic_integer.inl">
      <Filter>Externals\GLM\detail</Filter>
    </None>
    <None Include="..\Externals\GLM\glm\detail\intrinsic_matrix.inl">
      <Filter>Externals\GLM\detail</Filter>
    </None>
    <None Include="..\Externals\GLM\glm\detail\intrinsic_trigonometric.inl">
      <Filter>Externals\GLM\detail</Filter>
    </None>
    <None Include="..\Externals\GLM\glm\detail\intrinsic_vector_relational.inl">
      <Filter>Externals\GLM\detail</Filter>
    </None>
    <None Include="..\Externals\GLM\glm\detail\type_gentype.inl">
      <Filter>Externals\GLM\detail</Filter>
    </None>
    <None Include="..\Externals\GLM\glm\detail\type_half.inl">
      <Filter>Externals\GLM\detail</Filter>
    </None>
    <None Include="..\Externals\GLM\glm\detail\type_mat.inl">
      <Filter>Externals\GLM\detail</Filter>
    </None>
    <None Include="..\Externals\GLM\glm\detail\type_mat2x2.inl">
      <Filter>Externals\GLM\detail</Filter>
    </None>
    <None Include="..\Externals\GLM\glm\detail\type_mat2x3.inl">
      <Filter>Externals\GLM\detail</Filter>
    </None>
    <None Include="..\Externals\GLM\glm\detail\type_mat2x4.inl">
      <Filter>Externals\GLM\detail</Filter>
    </None>
    <None Include="..\Externals\GLM\glm\detail\type_mat3x2.inl">
      <Filter>Externals\GLM\detail</Filter>
    </None>
    <None Include="..\Externals\GLM\glm\detail\type_mat3x3.inl">
      <Filter>Externals\GLM\detail</Filter>
    </None>
    <None Include="..\Externals\GLM\glm\detail\type_mat3x4.inl">
      <Filter>Externals\GLM\detail</Filter>
    </None>
    <None Include="..\Externals\GLM\glm\detail\type_mat4x2.inl">
      <Filter>Externals\GLM\detail</Filter>
    </None>
    <None Include="..\Externals\GLM\glm\detail\type_mat4x3.inl">
      <Filter>Externals\GLM\detail</Filter>
    </None>
    <None Include="..\Externals\GLM\glm\detail\type_mat4x4.inl">
      <Filter>Externals\GLM\detail</Filter>
    </None>
    <None Include="..\Externals\GLM\glm\detail\type_vec.inl">
      <Filter>Externals\GLM\detail</Filter>
    </None>
    <None Include="..\Externals\GLM\glm\detail\type_vec1.inl">
      <Filter>Externals\GLM\detail</Filter>
    </None>
    <None Include="..\Externals\GLM\glm\detail\type_vec2.inl">
      <Filter>Externals\GLM\detail</Filter>
    </None>
    <None Include="..\Externals\GLM\glm\detail\type_vec3.inl">
      <Filter>Externals\GLM\detail</Filter>
    </None>
    <None Include="..\Externals\GLM\glm\detail\type_vec4.inl">
      <Filter>Externals\GLM\detail</Filter>
    </None>
    <None Include="..\Externals\GLM\glm\detail\type_vec4_avx.inl">
      <Filter>Externals\GLM\detail</Filter>
    </None>
    <None Include="..\Externals\GLM\glm\detail\type_vec4_avx2.inl">
      <Filter>Externals\GLM\detail</Filter>
    </None>
    <None Include="..\Externals\GLM\glm\detail\type_vec4_sse2.inl">
      <Filter>Externals\GLM\detail</Filter>
    </None>
    <None Include="..\Externals\GLM\glm\detail\func_common.inl">
      <Filter>Externals\GLM\detail</Filter>
    </None>
    <None Include="..\Externals\GLM\glm\gtc\constants.inl">
      <Filter>Externals\GLM\gtc</Filter>
    </None>
    <None Include="..\Externals\GLM\glm\gtc\epsilon.inl">
      <Filter>Externals\GLM\gtc</Filter>
    </None>
    <None Include="..\Externals\GLM\glm\gtc\integer.inl">
      <Filter>Externals\GLM\gtc</Filter>
    </None>
    <None Include="..\Externals\GLM\glm\gtc\matrix_access.inl">
      <Filter>Externals\GLM\gtc</Filter>
    </None>
    <None Include="..\Externals\GLM\glm\gtc\matrix_inverse.inl">
      <Filter>Externals\GLM\gtc</Filter>
    </None>
    <None Include="..\Externals\GLM\glm\gtc\matrix_transform.inl">
      <Filter>Externals\GLM\gtc</Filter>
    </None>
    <None Include="..\Externals\GLM\glm\gtc\noise.inl">
      <Filter>Externals\GLM\gtc</Filter>
    </None>
    <None Include="..\Externals\GLM\glm\gtc\packing.inl">
      <Filter>Externals\GLM\gtc</Filter>
    </None>
    <None Include="..\Externals\GLM\glm\gtc\quaternion.inl">
      <Filter>Externals\GLM\gtc</Filter>
    </None>
    <None Include="..\Externals\GLM\glm\gtc\random.inl">
      <Filter>Externals\GLM\gtc</Filter>
    </None>
    <None Include="..\Externals\GLM\glm\gtc\reciprocal.inl">
      <Filter>Externals\GLM\gtc</Filter>
    </None>
    <None Include="..\Externals\GLM\glm\gtc\round.inl">
      <Filter>Externals\GLM\gtc</Filter>
    </None>
    <None Include="..\Externals\GLM\glm\gtc\type_precision.inl">
      <Filter>Externals\GLM\gtc</Filter>
    </None>
    <None Include="..\Externals\GLM\glm\gtc\type_ptr.inl">
      <Filter>Externals\GLM\gtc</Filter>
    </None>
    <None Include="..\Externals\GLM\glm\gtc\ulp.inl">
      <Filter>Externals\GLM\gtc</Filter>
    </None>
    <None Include="..\Externals\GLM\glm\gtc\vec1.inl">
      <Filter>Externals\GLM\gtc</Filter>
    </None>
    <None Include="..\Externals\GLM\glm\gtc\bitfield.inl">
      <Filter>Externals\GLM\gtc</Filter>
    </None>
    <None Include="..\Externals\GLM\glm\gtx\color_space.inl">
      <Filter>Externals\GLM\gtx</Filter>
    </None>
    <None Include="..\Externals\GLM\glm\gtx\color_space_YCoCg.inl">
      <Filter>Externals\GLM\gtx</Filter>
    </None>
    <None Include="..\Externals\GLM\glm\gtx\common.inl">
      <Filter>Externals\GLM\gtx</Filter>
    </None>
    <None Include="..\Externals\GLM\glm\gtx\compatibility.inl">
      <Filter>Externals\GLM\gtx</Filter>
    </None>
    <None Include="..\Externals\GLM\glm\gtx\component_wise.inl">
      <Filter>Externals\GLM\gtx</Filter>
    </None>
    <None Include="..\Externals\GLM\glm\gtx\dual_quaternion.inl">
      <Filter>Externals\GLM\gtx</Filter>
    </None>
    <None Include="..\Externals\GLM\glm\gtx\euler_angles.inl">
      <Filter>Externals\GLM\gtx</Filter>
    </None>
    <None Include="..\Externals\GLM\glm\gtx\extend.inl">
      <Filter>Externals\GLM\gtx</Filter>
    </None>
    <None Include="..\Externals\GLM\glm\gtx\extented_min_max.inl">
      <Filter>Externals\GLM\gtx</Filter>
    </None>
    <None Include="..\Externals\GLM\glm\gtx\fast_exponential.inl">
      <Filter>Externals\GLM\gtx</Filter>
    </None>
    <None Include="..\Externals\GLM\glm\gtx\fast_square_root.inl">
      <Filter>Externals\GLM\gtx</Filter>
    </None>
    <None Include="..\Externals\GLM\glm\gtx\fast_trigonometry.inl">
      <Filter>Externals\GLM\gtx</Filter>
    </None>
    <None Include="..\Externals\GLM\glm\gtx\gradient_paint.inl">
      <Filter>Externals\GLM\gtx</Filter>
    </None>
    <None Include="..\Externals\GLM\glm\gtx\handed_coordinate_space.inl">
      <Filter>Externals\GLM\gtx</Filter>
    </None>
    <None Include="..\Externals\GLM\glm\gtx\integer.inl">
      <Filter>Externals\GLM\gtx</Filter>
    </None>
    <None Include="..\Externals\GLM\glm\gtx\intersect.inl">
      <Filter>Externals\GLM\gtx</Filter>
    </None>
    <None Include="..\Externals\GLM\glm\gtx\io.inl">
      <Filter>Externals\GLM\gtx</Filter>
    </None>
    <None Include="..\Externals\GLM\glm\gtx\log_base.inl">
      <Filter>Externals\GLM\gtx</Filter>
    </None>
    <None Include="..\Externals\GLM\glm\gtx\matrix_cross_product.inl">
      <Filter>Externals\GLM\gtx</Filter>
    </None>
    <None Include="..\Externals\GLM\glm\gtx\matrix_decompose.inl">
      <Filter>Externals\GLM\gtx</Filter>
    </None>
    <None Include="..\Externals\GLM\glm\gtx\matrix_interpolation.inl">
      <Filter>Externals\GLM\gtx</Filter>
    </None>
    <None Include="..\Externals\GLM\glm\gtx\matrix_major_storage.inl">
      <Filter>Externals\GLM\gtx</Filter>
    </None>
    <None Include="..\Externals\GLM\glm\gtx\matrix_operation.inl">
      <Filter>Externals\GLM\gtx</Filter>
    </None>
    <None Include="..\Externals\GLM\glm\gtx\matrix_query.inl">
      <Filter>Externals\GLM\gtx</Filter>
    </None>
    <None Include="..\Externals\GLM\glm\gtx\matrix_transform_2d.inl">
      <Filter>Externals\GLM\gtx</Filter>
    </None>
    <None Include="..\Externals\GLM\glm\gtx\mixed_product.inl">
      <Filter>Externals\GLM\gtx</Filter>
    </None>
    <None Include="..\Externals\GLM\glm\gtx\multiple.inl">
      <Filter>Externals\GLM\gtx</Filter>
    </None>
    <None Include="..\Externals\GLM\glm\gtx\norm.inl">
      <Filter>Externals\GLM\gtx</Filter>
    </None>
    <None Include="..\Externals\GLM\glm\gtx\normal.inl">
      <Filter>Externals\GLM\gtx</Filter>
    </None>
    <None Include="..\Externals\GLM\glm\gtx\normalize_dot.inl">
      <Filter>Externals\GLM\gtx</Filter>
    </None>
    <None Include="..\Externals\GLM\glm\gtx\number_precision.inl">
      <Filter>Externals\GLM\gtx</Filter>
    </None>
    <None Include="..\Externals\GLM\glm\gtx\optimum_pow.inl">
      <Filter>Externals\GLM\gtx</Filter>
    </None>
    <None Include="..\Externals\GLM\glm\gtx\orthonormalize.inl">
      <Filter>Externals\GLM\gtx</Filter>
    </None>
    <None Include="..\Externals\GLM\glm\gtx\perpendicular.inl">
      <Filter>Externals\GLM\gtx</Filter>
    </None>
    <None Include="..\Externals\GLM\glm\gtx\polar_coordinates.inl">
      <Filter>Externals\GLM\gtx</Filter>
    </None>
    <None Include="..\Externals\GLM\glm\gtx\projection.inl">
      <Filter>Externals\GLM\gtx</Filter>
    </None>
    <None Include="..\Externals\GLM\glm\gtx\quaternion.inl">
      <Filter>Externals\GLM\gtx</Filter>
    </None>
    <None Include="..\Externals\GLM\glm\gtx\raw_data.inl">
      <Filter>Externals\GLM\gtx</Filter>
    </None>
    <None Include="..\Externals\GLM\glm\gtx\rotate_normalized_axis.inl">
      <Filter>Externals\GLM\gtx</Filter>
    </None>
    <None Include="..\Externals\GLM\glm\gtx\rotate_vector.inl">
      <Filter>Externals\GLM\gtx</Filter>
    </None>
    <None Include="..\Externals\GLM\glm\gtx\scalar_relational.inl">
      <Filter>Externals\GLM\gtx</Filter>
    </None>
    <None Include="..\Externals\GLM\glm\gtx\simd_mat4.inl">
      <Filter>Externals\GLM\gtx</Filter>
    </None>
    <None Include="..\Externals\GLM\glm\gtx\simd_quat.inl">
      <Filter>Externals\GLM\gtx</Filter>
    </None>
    <None Include="..\Externals\GLM\glm\gtx\simd_vec4.inl">
      <Filter>Externals\GLM\gtx</Filter>
    </None>
    <None Include="..\Externals\GLM\glm\gtx\spline.inl">
      <Filter>Externals\GLM\gtx</Filter>
    </None>
    <None Include="..\Externals\GLM\glm\gtx\std_based_type.inl">
      <Filter>Externals\GLM\gtx</Filter>
    </None>
    <None Include="..\Externals\GLM\glm\gtx\string_cast.inl">
      <Filter>Externals\GLM\gtx</Filter>
    </None>
    <None Include="..\Externals\GLM\glm\gtx\transform.inl">
      <Filter>Externals\GLM\gtx</Filter>
    </None>
    <None Include="..\Externals\GLM\glm\gtx\transform2.inl">
      <Filter>Externals\GLM\gtx</Filter>
    </None>
    <None Include="..\Externals\GLM\glm\gtx\type_aligned.inl">
      <Filter>Externals\GLM\gtx</Filter>
    </None>
    <None Include="..\Externals\GLM\glm\gtx\vector_angle.inl">
      <Filter>Externals\GLM\gtx</Filter>
    </None>
    <None Include="..\Externals\GLM\glm\gtx\vector_query.inl">
      <Filter>Externals\GLM\gtx</Filter>
    </None>
    <None Include="..\Externals\GLM\glm\gtx\wrap.inl">
      <Filter>Externals\GLM\gtx</Filter>
    </None>
    <None Include="..\Externals\GLM\glm\gtx\associated_min_max.inl">
      <Filter>Externals\GLM\gtx</Filter>
    </None>
    <None Include="..\Externals\GLM\glm\gtx\bit.inl">
      <Filter>Externals\GLM\gtx</Filter>
    </None>
    <None Include="..\Externals\GLM\glm\gtx\closest_point.inl">
      <Filter>Externals\GLM\gtx</Filter>
    </None>
    <None Include="Data\Framework\Shaders\Blit.ps.slang">
      <Filter>Data\Framework\Shaders</Filter>
    </None>
    <None Include="Data\Framework\Shaders\Blit.vs.slang">
      <Filter>Data\Framework\Shaders</Filter>
    </None>
    <None Include="Data\Framework\Shaders\FullScreenPass.gs.slang">
      <Filter>Data\Framework\Shaders</Filter>
    </None>
    <None Include="Data\Framework\Shaders\FullScreenPass.vs.slang">
      <Filter>Data\Framework\Shaders</Filter>
    </None>
    <None Include="Data\Effects\ParticleEmit.cs.slang">
      <Filter>Data\Effects\Particles</Filter>
    </None>
    <None Include="Data\Effects\ParticleInterpColor.ps.slang">
      <Filter>Data\Effects\Particles</Filter>
    </None>
    <None Include="Data\Effects\ParticleSimulate.cs.slang">
      <Filter>Data\Effects\Particles</Filter>
    </None>
    <None Include="Data\Effects\ParticleSort.cs.slang">
      <Filter>Data\Effects\Particles</Filter>
    </None>
    <None Include="Data\Effects\ParticleTexture.ps.slang">
      <Filter>Data\Effects\Particles</Filter>
    </None>
    <None Include="Data\Effects\ParticleVertex.vs.slang">
      <Filter>Data\Effects\Particles</Filter>
    </None>
    <None Include="Data\DefaultVS.slang">
      <Filter>Data</Filter>
    </None>
    <None Include="ShadingUtils\Shading.slang">
      <Filter>ShadingUtils</Filter>
    </None>
    <None Include="Data\ShaderCommon.slang">
      <Filter>Data</Filter>
    </None>
    <None Include="Data\HostDeviceData.slang">
      <Filter>Data</Filter>
    </None>
    <None Include="Data\Framework\Shaders\ParallelReduction.ps.slang">
      <Filter>Data\Framework\Shaders</Filter>
    </None>
    <None Include="Data\Framework\Shaders\ComputeSkinning.cs.slang">
      <Filter>Data\Framework\Shaders</Filter>
    </None>
    <None Include="ShadingUtils\Lights.slang">
      <Filter>ShadingUtils</Filter>
    </None>
    <None Include="ShadingUtils\BRDF.slang">
      <Filter>ShadingUtils</Filter>
    </None>
    <None Include="Data\Framework\Shaders\MaterialBlock.slang">
      <Filter>Data\Framework\Shaders</Filter>
    </None>
    <None Include="ShadingUtils\Helpers.slang">
      <Filter>ShadingUtils</Filter>
    </None>
    <None Include="Data\Framework\Shaders\LightProbeIntegration.ps.slang">
      <Filter>Data\Framework\Shaders</Filter>
    </None>
    <None Include="ShadingUtils\Raytracing.slang">
      <Filter>ShadingUtils</Filter>
    </None>
    <None Include="Data\Framework\Shaders\Gui.slang">
      <Filter>Data\Framework\Shaders</Filter>
    </None>
    <None Include="Data\Framework\Shaders\TextRenderer.slang">
      <Filter>Data\Framework\Shaders</Filter>
    </None>
    <None Include="Data\Framework\Shaders\SceneEditor.slang">
      <Filter>Data\Framework\Shaders</Filter>
    </None>
    <None Include="Data\Effects\CascadedShadowMap.slang">
      <Filter>Data\Effects</Filter>
    </None>
    <None Include="Data\Effects\DepthPass.slang">
      <Filter>Data\Effects</Filter>
    </None>
    <None Include="Data\Effects\GaussianBlur.ps.slang">
      <Filter>Data\Effects</Filter>
    </None>
    <None Include="Data\Effects\LeanMapping.slang">
      <Filter>Data\Effects</Filter>
    </None>
    <None Include="Data\Effects\ParticleConstColor.ps.slang">
      <Filter>Data\Effects</Filter>
    </None>
    <None Include="Data\Effects\ShadowPass.slang">
      <Filter>Data\Effects</Filter>
    </None>
    <None Include="Data\Effects\SkyBox.slang">
      <Filter>Data\Effects</Filter>
    </None>
    <None Include="Data\Effects\SSAO.ps.slang">
      <Filter>Data\Effects</Filter>
    </None>
    <None Include="Data\Effects\TAA.ps.slang">
      <Filter>Data\Effects</Filter>
    </None>
    <None Include="Data\Effects\ToneMapping.ps.slang">
      <Filter>Data\Effects</Filter>
    </None>
    <None Include="Data\Effects\VisibilityPass.ps.slang">
      <Filter>Data\Effects</Filter>
    </None>
    <None Include="Data\Effects\FXAA.slang">
      <Filter>Data\Effects</Filter>
    </None>
    <None Include="Data\RenderPasses\SceneRenderPass.slang">
      <Filter>Data\RenderPasses</Filter>
    </None>
  </ItemGroup>
</Project><|MERGE_RESOLUTION|>--- conflicted
+++ resolved
@@ -544,21 +544,12 @@
     <ClCompile Include="RenderPasses\BlitPass.cpp">
       <Filter>RenderPasses</Filter>
     </ClCompile>
-    <ClCompile Include="RenderPasses\GraphEditorGuiPass.cpp">
-      <Filter>RenderPasses</Filter>
-    </ClCompile>
     <ClCompile Include="RenderPasses\DepthPass.cpp">
       <Filter>RenderPasses</Filter>
     </ClCompile>
     <ClCompile Include="RenderPasses\ShadowPass.cpp">
       <Filter>RenderPasses</Filter>
     </ClCompile>
-<<<<<<< HEAD
-    <ClCompile Include="RenderPasses\NodeGraphGuiPass.cpp">
-      <Filter>RenderPasses</Filter>
-    </ClCompile>
-    <ClCompile Include="Utils\GuiProperty.cpp">
-=======
     <ClCompile Include="Graphics\RenderGraph\RenderPassReflection.cpp">
       <Filter>Graphics\RenderGraph</Filter>
     </ClCompile>
@@ -566,9 +557,10 @@
       <Filter>Graphics\RenderGraph</Filter>
     </ClCompile>
     <ClCompile Include="Utils\VariablesBufferUI.cpp">
->>>>>>> 392e6e74
-      <Filter>Utils</Filter>
-    </ClCompile>
+      <Filter>Utils</Filter>
+    </ClCompile>
+    <ClCompile Include="RenderPasses\NodeGraphGuiPass.cpp" />
+    <ClCompile Include="Utils\GuiProperty.cpp" />
   </ItemGroup>
   <ItemGroup>
     <ClInclude Include="Graphics\Model\Animation.h">
@@ -1739,17 +1731,10 @@
     <ClInclude Include="RenderPasses\BlitPass.h">
       <Filter>RenderPasses</Filter>
     </ClInclude>
-    <ClInclude Include="RenderPasses\GraphEditorGuiPass.h">
-      <Filter>RenderPasses</Filter>
-    </ClInclude>
-    <ClInclude Include="RenderPasses\NodeGraphGuiPass.h">
-      <Filter>RenderPasses</Filter>
-    </ClInclude>
-    <ClInclude Include="Utils\GuiProperty.h">
     <ClInclude Include="Utils\DirectedGraph.h">
       <Filter>Utils</Filter>
     </ClInclude>
-        <ClInclude Include="Utils\VariablesBufferUI.h">
+    <ClInclude Include="Utils\VariablesBufferUI.h">
       <Filter>Utils</Filter>
     </ClInclude>
     <ClInclude Include="Utils\DirectedGraphTraversal.h" />
@@ -1765,6 +1750,8 @@
     <ClInclude Include="Graphics\RenderGraph\ResourceCache.h">
       <Filter>Graphics\RenderGraph</Filter>
     </ClInclude>
+    <ClInclude Include="RenderPasses\NodeGraphGuiPass.h" />
+    <ClInclude Include="Utils\GuiProperty.h" />
   </ItemGroup>
   <ItemGroup>
     <Filter Include="Externals">
