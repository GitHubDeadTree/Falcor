--- conflicted
+++ resolved
@@ -72,10 +72,6 @@
 
     void ShadowPass::renderUI(Gui* pGui, const char* uiGroup)
     {
-<<<<<<< HEAD
-        if (mpCsm) mpCsm->renderUi(pGui, nullptr);
-=======
         if (mpCsm) mpCsm->renderUi(pGui, uiGroup);
->>>>>>> e9d5c6f4
     }
 }