/***************************************************************************
# Copyright (c) 2018, NVIDIA CORPORATION. All rights reserved.
#
# Redistribution and use in source and binary forms, with or without
# modification, are permitted provided that the following conditions
# are met:
#  * Redistributions of source code must retain the above copyright
#    notice, this list of conditions and the following disclaimer.
#  * Redistributions in binary form must reproduce the above copyright
#    notice, this list of conditions and the following disclaimer in the
#    documentation and/or other materials provided with the distribution.
#  * Neither the name of NVIDIA CORPORATION nor the names of its
#    contributors may be used to endorse or promote products derived
#    from this software without specific prior written permission.
#
# THIS SOFTWARE IS PROVIDED BY THE COPYRIGHT HOLDERS ``AS IS'' AND ANY
# EXPRESS OR IMPLIED WARRANTIES, INCLUDING, BUT NOT LIMITED TO, THE
# IMPLIED WARRANTIES OF MERCHANTABILITY AND FITNESS FOR A PARTICULAR
# PURPOSE ARE DISCLAIMED.  IN NO EVENT SHALL THE COPYRIGHT OWNER OR
# CONTRIBUTORS BE LIABLE FOR ANY DIRECT, INDIRECT, INCIDENTAL, SPECIAL,
# EXEMPLARY, OR CONSEQUENTIAL DAMAGES (INCLUDING, BUT NOT LIMITED TO,
# PROCUREMENT OF SUBSTITUTE GOODS OR SERVICES; LOSS OF USE, DATA, OR
# PROFITS; OR BUSINESS INTERRUPTION) HOWEVER CAUSED AND ON ANY THEORY
# OF LIABILITY, WHETHER IN CONTRACT, STRICT LIABILITY, OR TORT
# (INCLUDING NEGLIGENCE OR OTHERWISE) ARISING IN ANY WAY OUT OF THE USE
# OF THIS SOFTWARE, EVEN IF ADVISED OF THE POSSIBILITY OF SUCH DAMAGE.
***************************************************************************/
#include "Framework.h"
#include "Scripting.h"
#include "Externals/pybind11/include/pybind11/embed.h"
#include "Externals/pybind11/include/pybind11/stl.h"
#include "Utils/StringUtils.h"
#include "Utils/Dictionary.h"
// TEST
#include "API/Formats.h"
#include "Graphics/RenderGraph/RenderGraphScripting.h"
#include "EnumsScriptBindings.h"

using namespace pybind11::literals;

namespace Falcor
{
    template<typename CppType>
    static bool insertNewValue(const std::pair<pybind11::handle, pybind11::handle>& pyVar, Dictionary& falcorDict)
    {
        try
        {
            CppType cppVal = pyVar.second.cast<CppType>();
            std::string name = pyVar.first.cast<std::string>();
            falcorDict[name] = cppVal;
        }
        catch (const std::runtime_error&)
        {
            return false;
        }
        return true;
    }

    static bool insertNewFloatVec(const std::pair<pybind11::handle, pybind11::handle>& pyVar, Dictionary& falcorDict)
    {
        try
        {
            std::vector<float> floatVec = pyVar.second.cast<std::vector<float>>();
            std::string name = pyVar.first.cast<std::string>();

            switch (floatVec.size())
            {
            case 1:
                falcorDict[name] = floatVec[0]; break;
            case 2:
                falcorDict[name] = vec2(floatVec[0], floatVec[1]); break;
            case 3:
                falcorDict[name] = vec3(floatVec[0], floatVec[1], floatVec[2]); break;
            case 4:
                falcorDict[name] = vec4(floatVec[0], floatVec[1], floatVec[2], floatVec[3]); break;
            default:
                falcorDict[name] = floatVec;
            }
        }
        catch (const std::runtime_error&)
        {
            return false;
        }
        return true;
    }

    PYBIND11_EMBEDDED_MODULE(falcor, m)
    {
        RenderGraphScripting::registerScriptingObjects(m);
        EnumsScriptBindings::registerScriptingObjects(m);
    }

    bool Scripting::sRunning = false;

    bool Scripting::start()
    {
        if (!sRunning)
        {
            sRunning = true;
<<<<<<< HEAD
#ifdef _WIN32
            static const std::wstring pythonHome = string_2_wstring(std::string(_PROJECT_DIR_) + "/../Externals/Python");
            static const std::wstring pythonHome = string_2_wstring(pythonHome);
            Py_SetPythonHome(const_cast<wchar_t*>(pythonHome.c_str()));
#endif
            
=======
            // static const std::wstring pythonHome = string_2_wstring(std::string(_PROJECT_DIR_) + "/../Externals/Python");
            // Py_SetPythonHome(const_cast<wchar_t*>(pythonHome.c_str()));

>>>>>>> 503d2e94
            try
            {
                pybind11::initialize_interpreter();
                pybind11::exec("from falcor import *");
            }
            catch (const std::exception& e)
            {
                logError("Can't start the python interpreter. Exception says " + std::string(e.what()));
                return false;
            }
        }

        return true;
    }

    void Scripting::shutdown()
    {
        if (sRunning)
        {
            sRunning = false;
            pybind11::finalize_interpreter();
        }
    }

    static bool runScript(const std::string& script, std::string& errorLog, pybind11::dict& locals)
    {
        try
        {
            pybind11::exec(script.c_str(), pybind11::globals(), locals);
        }
        catch (const std::runtime_error& e)
        {
            errorLog = e.what();
            return false;
        }

        return true;
    }

    bool Scripting::runScript(const std::string& script, std::string& errorLog)
    {
        auto ref = pybind11::globals();
        return Falcor::runScript(script, errorLog, ref);
    }

    bool Scripting::runScript(const std::string& script, std::string& errorLog, Context& context)
    {
        return Falcor::runScript(script, errorLog, context.mLocals);
    }

    Scripting::Context Scripting::getGlobalContext() const
    {
        Context c;
        c.mLocals = pybind11::globals();
        return c;
    }
}<|MERGE_RESOLUTION|>--- conflicted
+++ resolved
@@ -97,18 +97,12 @@
         if (!sRunning)
         {
             sRunning = true;
-<<<<<<< HEAD
 #ifdef _WIN32
             static const std::wstring pythonHome = string_2_wstring(std::string(_PROJECT_DIR_) + "/../Externals/Python");
             static const std::wstring pythonHome = string_2_wstring(pythonHome);
             Py_SetPythonHome(const_cast<wchar_t*>(pythonHome.c_str()));
 #endif
-            
-=======
-            // static const std::wstring pythonHome = string_2_wstring(std::string(_PROJECT_DIR_) + "/../Externals/Python");
-            // Py_SetPythonHome(const_cast<wchar_t*>(pythonHome.c_str()));
 
->>>>>>> 503d2e94
             try
             {
                 pybind11::initialize_interpreter();
