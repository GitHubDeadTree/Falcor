/***************************************************************************
# Copyright (c) 2015, NVIDIA CORPORATION. All rights reserved.
#
# Redistribution and use in source and binary forms, with or without
# modification, are permitted provided that the following conditions
# are met:
#  * Redistributions of source code must retain the above copyright
#    notice, this list of conditions and the following disclaimer.
#  * Redistributions in binary form must reproduce the above copyright
#    notice, this list of conditions and the following disclaimer in the
#    documentation and/or other materials provided with the distribution.
#  * Neither the name of NVIDIA CORPORATION nor the names of its
#    contributors may be used to endorse or promote products derived
#    from this software without specific prior written permission.
#
# THIS SOFTWARE IS PROVIDED BY THE COPYRIGHT HOLDERS ``AS IS'' AND ANY
# EXPRESS OR IMPLIED WARRANTIES, INCLUDING, BUT NOT LIMITED TO, THE
# IMPLIED WARRANTIES OF MERCHANTABILITY AND FITNESS FOR A PARTICULAR
# PURPOSE ARE DISCLAIMED.  IN NO EVENT SHALL THE COPYRIGHT OWNER OR
# CONTRIBUTORS BE LIABLE FOR ANY DIRECT, INDIRECT, INCIDENTAL, SPECIAL,
# EXEMPLARY, OR CONSEQUENTIAL DAMAGES (INCLUDING, BUT NOT LIMITED TO,
# PROCUREMENT OF SUBSTITUTE GOODS OR SERVICES; LOSS OF USE, DATA, OR
# PROFITS; OR BUSINESS INTERRUPTION) HOWEVER CAUSED AND ON ANY THEORY
# OF LIABILITY, WHETHER IN CONTRACT, STRICT LIABILITY, OR TORT
# (INCLUDING NEGLIGENCE OR OTHERWISE) ARISING IN ANY WAY OUT OF THE USE
# OF THIS SOFTWARE, EVEN IF ADVISED OF THE POSSIBILITY OF SUCH DAMAGE.
***************************************************************************/
#pragma once
#include "Framework.h"
#include <string>
#include <map>
#include <vector>
#include "API/Shader.h"
#include "Graphics/Program//ProgramReflection.h"

namespace Falcor
{
    class ConstantBuffer;

    /** Low-level program object
        This class abstracts the API's program creation and management
    */
    class ProgramVersion : public std::enable_shared_from_this<ProgramVersion>
    {
    public:
        using SharedPtr = std::shared_ptr<ProgramVersion>;
        using SharedConstPtr = std::shared_ptr<const ProgramVersion>;

        /** Create a new program object for graphics.
            \param[in] The program reflection object
            \param[in] pVS Vertex shader object
            \param[in] pPS Fragment shader object
            \param[in] pGS Geometry shader object
            \param[in] pHS Hull shader object
            \param[in] pDS Domain shader object
            \param[out] Log In case of error, this will contain the error log string
            \param[in] DebugName Optional. A meaningful name to use with log messages
            \return New object in case of success, otherwise nullptr
        */
        static SharedPtr create(
<<<<<<< HEAD
=======
            const ProgramReflection::SharedPtr& pReflector,
>>>>>>> 33031bc8
            const Shader::SharedPtr& pVS,
            const Shader::SharedPtr& pPS,
            const Shader::SharedPtr& pGS,
            const Shader::SharedPtr& pHS,
            const Shader::SharedPtr& pDS,
            std::string& log, 
            const std::string& name = "");

        /** Create a new program object for compute.
            \param[in] The program reflection object
            \param[in] pCs Compute shader object
            \param[out] Log In case of error, this will contain the error log string
            \param[in] DebugName Optional. A meaningful name to use with log messages
            \return New object in case of success, otherwise nullptr
        */
        static SharedPtr create(
<<<<<<< HEAD
=======
            const ProgramReflection::SharedPtr& pReflector,
>>>>>>> 33031bc8
            const Shader::SharedPtr& pCS,
            std::string& log,
            const std::string& name = "");

        virtual ~ProgramVersion();

        /** Get an attached shader object, or nullptr if no shader is attached to the slot.
        */
        const Shader* getShader(ShaderType Type) const { return mpShaders[(uint32_t)Type].get(); }

        /** Get the program name
        */
        const std::string& getName() const {return mName;}

<<<<<<< HEAD
=======
        /** Get the reflection object
        */
        const ProgramReflection::SharedPtr& getReflector() const { return mpReflector; }
>>>>>>> 33031bc8
    protected:
        ProgramVersion(const ProgramReflection::SharedPtr& pReflector,
            const Shader::SharedPtr& pVS,
            const Shader::SharedPtr& pPS,
            const Shader::SharedPtr& pGS,
            const Shader::SharedPtr& pHS,
            const Shader::SharedPtr& pDS,
            const Shader::SharedPtr& pCS,
            const std::string& name = "");

        virtual bool init(std::string& log);
        void deleteApiHandle();
        ProgramHandle mApiHandle = ProgramHandle();
        const std::string mName;

        static const uint32_t kShaderCount = (uint32_t)ShaderType::Count;
        Shader::SharedConstPtr mpShaders[kShaderCount];

        void* mpPrivateData;
        const ProgramReflection::SharedPtr mpReflector;
    };
}<|MERGE_RESOLUTION|>--- conflicted
+++ resolved
@@ -58,10 +58,7 @@
             \return New object in case of success, otherwise nullptr
         */
         static SharedPtr create(
-<<<<<<< HEAD
-=======
             const ProgramReflection::SharedPtr& pReflector,
->>>>>>> 33031bc8
             const Shader::SharedPtr& pVS,
             const Shader::SharedPtr& pPS,
             const Shader::SharedPtr& pGS,
@@ -78,10 +75,7 @@
             \return New object in case of success, otherwise nullptr
         */
         static SharedPtr create(
-<<<<<<< HEAD
-=======
             const ProgramReflection::SharedPtr& pReflector,
->>>>>>> 33031bc8
             const Shader::SharedPtr& pCS,
             std::string& log,
             const std::string& name = "");
@@ -96,12 +90,9 @@
         */
         const std::string& getName() const {return mName;}
 
-<<<<<<< HEAD
-=======
         /** Get the reflection object
         */
         const ProgramReflection::SharedPtr& getReflector() const { return mpReflector; }
->>>>>>> 33031bc8
     protected:
         ProgramVersion(const ProgramReflection::SharedPtr& pReflector,
             const Shader::SharedPtr& pVS,
