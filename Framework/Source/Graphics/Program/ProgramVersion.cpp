--- conflicted
+++ resolved
@@ -42,10 +42,7 @@
     }
 
     ProgramVersion::SharedPtr ProgramVersion::create(
-<<<<<<< HEAD
-=======
         const ProgramReflection::SharedPtr& pReflector,
->>>>>>> 33031bc8
         const Shader::SharedPtr& pVS,
         const Shader::SharedPtr& pPS,
         const Shader::SharedPtr& pGS,
@@ -71,10 +68,7 @@
     }
 
     ProgramVersion::SharedPtr ProgramVersion::create(
-<<<<<<< HEAD
-=======
         const ProgramReflection::SharedPtr& pReflector,
->>>>>>> 33031bc8
         const Shader::SharedPtr& pCS,
         std::string& log,
         const std::string& name)
